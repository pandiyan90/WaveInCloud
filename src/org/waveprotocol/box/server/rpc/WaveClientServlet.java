/**
 * Copyright 2010 Google Inc.
 *
 * Licensed under the Apache License, Version 2.0 (the "License");
 * you may not use this file except in compliance with the License.
 * You may obtain a copy of the License at
 *
 *      http://www.apache.org/licenses/LICENSE-2.0
 *
 * Unless required by applicable law or agreed to in writing, software
 * distributed under the License is distributed on an "AS IS" BASIS,
 * WITHOUT WARRANTIES OR CONDITIONS OF ANY KIND, either express or implied.
 * See the License for the specific language governing permissions and
 * limitations under the License.
 *
 */

package org.waveprotocol.box.server.rpc;

import com.google.common.collect.Maps;
import com.google.gxp.base.GxpContext;
import com.google.inject.Inject;
import com.google.inject.name.Named;

import org.json.JSONException;
import org.json.JSONObject;
import org.waveprotocol.box.common.SessionConstants;
import org.waveprotocol.box.server.authentication.SessionManager;
import org.waveprotocol.box.server.gxp.TopBar;
import org.waveprotocol.box.server.gxp.WaveClientPage;
import org.waveprotocol.box.server.util.Log;
import org.waveprotocol.box.server.util.RandomBase64Generator;
import org.waveprotocol.wave.client.util.ClientFlagsBase;
import org.waveprotocol.wave.common.bootstrap.FlagConstants;
import org.waveprotocol.wave.model.wave.ParticipantId;

import java.io.IOException;
import java.lang.reflect.Method;
import java.util.Enumeration;
import java.util.HashMap;

import javax.servlet.http.HttpServlet;
import javax.servlet.http.HttpServletRequest;
import javax.servlet.http.HttpServletResponse;
import javax.servlet.http.HttpSession;

/**
 * The HTTP servlet for serving a wave client along with content generated on
 * the server.
 *
 * @author kalman@google.com (Benjamin Kalman)
 */
public class WaveClientServlet extends HttpServlet {

  private static final Log LOG = Log.get(WaveClientServlet.class);

  private static final HashMap<String, String> FLAG_MAP = Maps.newHashMap();
  static {
    // __NAME_MAPPING__ is a map of name to obfuscated id
    for (int i = 0; i < FlagConstants.__NAME_MAPPING__.length; i += 2) {
      FLAG_MAP.put(FlagConstants.__NAME_MAPPING__[i], FlagConstants.__NAME_MAPPING__[i + 1]);
    }
  }

  private final String domain;
  private final Boolean useSocketIO;
  private final SessionManager sessionManager;

  /**
   * Creates a servlet for the wave client.
   */
  @Inject
  public WaveClientServlet(
      @Named("wave_server_domain") String domain,
      @Named("use_socketio") Boolean useSocketIO,
      SessionManager sessionManager) {
    this.domain = domain;
    this.useSocketIO = useSocketIO;
    this.sessionManager = sessionManager;
  }

  @Override
  protected void doGet(HttpServletRequest request, HttpServletResponse response)
      throws IOException {
    ParticipantId id = sessionManager.getLoggedInUser(request.getSession(false));

    // Eventually, it would be nice to show users who aren't logged in the public waves.
    // However, public waves aren't implemented yet. For now, we'll just redirect users
    // who haven't signed in to the sign in page.
    if (id == null) {
      response.sendRedirect(sessionManager.getLoginUrl("/"));
      return;
    }

    String username = null;
    String userDomain = null;
    if (id != null) {
      String[] parts = id.getAddress().split("@");
      username = parts[0];
      userDomain = id.getDomain();
    }

    try {
      WaveClientPage.write(response.getWriter(), new GxpContext(request.getLocale()),
          getSessionJson(request.getSession(false)), getClientFlags(request),
<<<<<<< HEAD
          LoginBar.getGxpClosure(username, userDomain), useSocketIO);
=======
          TopBar.getGxpClosure(username, userDomain));
>>>>>>> 41c41298
    } catch (IOException e) {
      LOG.warning("Failed to write GXP for request " + request, e);
      response.setStatus(HttpServletResponse.SC_INTERNAL_SERVER_ERROR);
      return;
    }

    response.setStatus(HttpServletResponse.SC_OK);
    response.setContentType("text/html");

    // Ensure the session data is never cached by proxies. See:
    // http://code.google.com/p/wave-protocol/issues/detail?id=139
    response.setHeader("Cache-Control", "no-store");
  }

  private JSONObject getClientFlags(HttpServletRequest request) {
    try {
      JSONObject ret = new JSONObject();

      Enumeration<?> iter = request.getParameterNames();
      while (iter.hasMoreElements()) {
        String name = (String) iter.nextElement();
        String value = request.getParameter(name);

        if (FLAG_MAP.containsKey(name)) {
          // Set using the correct type of data in the json using reflection
          try {
            Method getter = ClientFlagsBase.class.getMethod(name);
            Class<?> retType = getter.getReturnType();

            if (retType.equals(String.class)) {
              ret.put(FLAG_MAP.get(name), value);
            } else if (retType.equals(Integer.class)) {
              ret.put(FLAG_MAP.get(name), Integer.parseInt(value));
            } else if (retType.equals(Boolean.class)) {
              ret.put(FLAG_MAP.get(name), Boolean.parseBoolean(value));
            } else if (retType.equals(Float.class)) {
              ret.put(FLAG_MAP.get(name), Float.parseFloat(value));
            } else if (retType.equals(Double.class)) {
              ret.put(FLAG_MAP.get(name), Double.parseDouble(value));
            } else {
              // Flag exists, but its type is unknown, so it can not be
              // properly encoded in JSON.
              LOG.warning("Ignoring flag [" + name + "] with unknown return type: " + retType);
            }

            // Ignore the flag on any exception
          } catch (SecurityException ex) {
          } catch (NoSuchMethodException ex) {
            LOG.warning("Failed to find the flag [" + name + "] in ClientFlagsBase.");
          } catch (NumberFormatException ex) {
          }
        }
      }

      return ret;
    } catch (JSONException ex) {
      LOG.severe("Failed to create flags JSON");
      return new JSONObject();
    }
  }

  private JSONObject getSessionJson(HttpSession session) {
    try {
      ParticipantId user = sessionManager.getLoggedInUser(session);
      String address = (user != null) ? user.getAddress() : null;

      // TODO(zdwang): Figure out a proper session id rather than generating a
      // random number
      String sessionId = (new RandomBase64Generator()).next(10);

      return new JSONObject()
          .put(SessionConstants.DOMAIN, domain)
          .putOpt(SessionConstants.ADDRESS, address)
          .putOpt(SessionConstants.ID_SEED, sessionId);
    } catch (JSONException e) {
      LOG.severe("Failed to create session JSON");
      return new JSONObject();
    }
  }
}<|MERGE_RESOLUTION|>--- conflicted
+++ resolved
@@ -103,23 +103,15 @@
     try {
       WaveClientPage.write(response.getWriter(), new GxpContext(request.getLocale()),
           getSessionJson(request.getSession(false)), getClientFlags(request),
-<<<<<<< HEAD
-          LoginBar.getGxpClosure(username, userDomain), useSocketIO);
-=======
-          TopBar.getGxpClosure(username, userDomain));
->>>>>>> 41c41298
+          TopBar.getGxpClosure(username, userDomain), useSocketIO);
     } catch (IOException e) {
       LOG.warning("Failed to write GXP for request " + request, e);
       response.setStatus(HttpServletResponse.SC_INTERNAL_SERVER_ERROR);
       return;
     }
 
+    response.setContentType("text/html");
     response.setStatus(HttpServletResponse.SC_OK);
-    response.setContentType("text/html");
-
-    // Ensure the session data is never cached by proxies. See:
-    // http://code.google.com/p/wave-protocol/issues/detail?id=139
-    response.setHeader("Cache-Control", "no-store");
   }
 
   private JSONObject getClientFlags(HttpServletRequest request) {
