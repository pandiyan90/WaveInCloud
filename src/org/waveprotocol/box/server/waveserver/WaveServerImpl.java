/**
 * Copyright 2009 Google Inc.
 *
 * Licensed under the Apache License, Version 2.0 (the "License");
 * you may not use this file except in compliance with the License.
 * You may obtain a copy of the License at
 *
 *      http://www.apache.org/licenses/LICENSE-2.0
 *
 * Unless required by applicable law or agreed to in writing, software
 * distributed under the License is distributed on an "AS IS" BASIS,
 * WITHOUT WARRANTIES OR CONDITIONS OF ANY KIND, either express or implied.
 * See the License for the specific language governing permissions and
 * limitations under the License.
 *
 */

package org.waveprotocol.box.server.waveserver;

import com.google.common.base.Function;
import com.google.common.base.Preconditions;
import com.google.common.collect.ImmutableList;
import com.google.common.collect.ImmutableSet;
import com.google.common.collect.Lists;
import com.google.common.collect.MapMaker;
import com.google.common.collect.Maps;
import com.google.common.collect.Sets;
import com.google.inject.Inject;
import com.google.inject.Singleton;
import com.google.protobuf.ByteString;
import com.google.protobuf.InvalidProtocolBufferException;

import org.waveprotocol.box.common.DeltaSequence;
import org.waveprotocol.box.server.common.CoreWaveletOperationSerializer;
import org.waveprotocol.box.server.frontend.WaveletSnapshotAndVersion;
import org.waveprotocol.box.server.util.Log;
import org.waveprotocol.box.server.waveserver.WaveletContainer.State;
import org.waveprotocol.wave.crypto.SignatureException;
import org.waveprotocol.wave.crypto.SignerInfo;
import org.waveprotocol.wave.crypto.UnknownSignerException;
import org.waveprotocol.wave.federation.FederationErrorProto.FederationError;
import org.waveprotocol.wave.federation.FederationErrors;
import org.waveprotocol.wave.federation.Proto.ProtocolAppliedWaveletDelta;
import org.waveprotocol.wave.federation.Proto.ProtocolHashedVersion;
import org.waveprotocol.wave.federation.Proto.ProtocolSignature;
import org.waveprotocol.wave.federation.Proto.ProtocolSignedDelta;
import org.waveprotocol.wave.federation.Proto.ProtocolSignerInfo;
import org.waveprotocol.wave.federation.Proto.ProtocolWaveletDelta;
import org.waveprotocol.wave.model.id.WaveId;
import org.waveprotocol.wave.model.id.WaveletId;
import org.waveprotocol.wave.model.id.WaveletName;
import org.waveprotocol.wave.model.operation.OperationException;
<<<<<<< HEAD
import org.waveprotocol.wave.model.operation.wave.TransformedWaveletDelta;
=======
import org.waveprotocol.wave.model.operation.core.CoreWaveletDelta;
import org.waveprotocol.wave.model.util.CollectionUtils;
>>>>>>> 493ebba1
import org.waveprotocol.wave.model.version.HashedVersion;
import org.waveprotocol.wave.model.wave.ParticipantId;
import org.waveprotocol.wave.model.wave.data.WaveViewData;
import org.waveprotocol.wave.model.wave.data.WaveletData;
import org.waveprotocol.wave.model.wave.data.impl.UnmodifiableWaveletData;
import org.waveprotocol.wave.model.wave.data.impl.WaveViewDataImpl;
import org.waveprotocol.wave.waveserver.federation.FederationHostBridge;
import org.waveprotocol.wave.waveserver.federation.FederationRemoteBridge;
import org.waveprotocol.wave.waveserver.federation.SubmitResultListener;
import org.waveprotocol.wave.waveserver.federation.WaveletFederationListener;
import org.waveprotocol.wave.waveserver.federation.WaveletFederationProvider;

import java.util.Collection;
import java.util.List;
import java.util.Map;
import java.util.Map.Entry;
import java.util.Set;
import java.util.concurrent.atomic.AtomicInteger;

/**
 * The main class that services the FederationHost, FederationRemote and
 * ClientFrontend.
 */
@Singleton
public class WaveServerImpl implements WaveBus, WaveletProvider, WaveletFederationProvider,
    WaveletFederationListener.Factory, SearchProvider {

  private static final Log LOG = Log.get(WaveServerImpl.class);

  protected static final long HISTORY_REQUEST_LENGTH_LIMIT_BYTES = 1024 * 1024;

  private final CertificateManager certificateManager;
  private final WaveletFederationListener.Factory federationHostFactory;
  private final RemoteWaveletContainer.Factory remoteWaveletContainerFactory;
  private final LocalWaveletContainer.Factory localWaveletContainerFactory;
  private final WaveletFederationProvider federationRemote;
  private final WaveBusDispatcher dispatcher = new WaveBusDispatcher();

  /** Wavelet states */
  private final Map<WaveId, Map<WaveletId, WaveletContainer>> waveMap =
      new MapMaker().makeComputingMap(new Function<WaveId, Map<WaveletId, WaveletContainer>>() {
        @Override
        public Map<WaveletId, WaveletContainer> apply(WaveId from) {
          return Maps.newHashMap();
        }
      });

  /** List of federation hosts for which we have listeners */
  private final Map<String, WaveletFederationListener> federationHosts =
  // Add a new entry to the map on demand.
      new MapMaker().makeComputingMap(new Function<String, WaveletFederationListener>() {
        @Override
        public WaveletFederationListener apply(String domain) {
          return federationHostFactory.listenerForDomain(domain);
        }
      });

  //
  // WaveletFederationListener.Factory implementation.
  //

  /**
   * Listener for notifications coming from the Federation Remote. For now we
   * accept updates for wavelets on any domain.
   */
  public WaveletFederationListener listenerForDomain(final String domain) {
    return new WaveletFederationListener() {

      @Override
      public void waveletDeltaUpdate(final WaveletName waveletName,
          List<ByteString> rawAppliedDeltas, final WaveletUpdateCallback callback) {
        Preconditions.checkArgument(!rawAppliedDeltas.isEmpty());

        if (isLocalWavelet(waveletName)) {
          LOG.warning("Remote tried to update local wavelet " + waveletName);
          callback.onFailure(FederationErrors.badRequest("Received update to local wavelet"));
          return;
        }

        WaveletContainer wavelet = getWavelet(waveletName);

        if (wavelet != null && wavelet.getState() == State.CORRUPTED) {
          // TODO: throw away whole wavelet and start again
          LOG.info("Received update for corrupt wavelet");
          callback.onFailure(FederationErrors.badRequest("Corrupt wavelet"));
          return;
        }

        // Turn raw serialised ByteStrings in to a more useful representation
        List<ByteStringMessage<ProtocolAppliedWaveletDelta>> appliedDeltas = Lists.newArrayList();
        for (ByteString delta : rawAppliedDeltas) {
          try {
            appliedDeltas.add(ByteStringMessage.parseProtocolAppliedWaveletDelta(delta));
          } catch (InvalidProtocolBufferException e) {
            LOG.info("Invalid applied delta protobuf for incoming " + waveletName, e);
            safeMarkWaveletCorrupted(wavelet);
            callback.onFailure(
                FederationErrors.badRequest("Invalid applied delta protocol buffer"));
            return;
          }
        }

        // Update wavelet container with the applied deltas
        String error = null;

        try {
          final RemoteWaveletContainer remoteWavelet = getOrCreateRemoteWavelet(waveletName);

          // Update this remote wavelet with the immediately incoming delta,
          // providing a callback so that incoming historic deltas (as well as
          // this delta) can be provided to the wave bus.
          remoteWavelet.update(appliedDeltas, domain, federationRemote, certificateManager,
              new RemoteWaveletDeltaCallback() {
                @Override
                public void onSuccess(DeltaSequence result) {
<<<<<<< HEAD
                  dispatcher.waveletUpdate(getWavelet(waveletName).getWaveletData(), result);
=======
                  HashedVersion version = result.getEndVersion();
                  dispatcher.waveletUpdate(
                      getWavelet(waveletName).getWaveletData(), version, result);
>>>>>>> 493ebba1
                }

                @Override
                public void onFailure(String errorMessage) {
                  LOG.warning("Update failed: e" + errorMessage);
                  callback.onFailure(FederationErrors.badRequest(errorMessage));
                }
              });
          // TODO: when we support federated groups, forward to federationHosts
          // too.
        } catch (WaveletStateException e) {
          // HACK(jochen): TODO: fix the case of the missing history! ###
          LOG.severe("DANGER WILL ROBINSON, WAVELET HISTORY IS INCOMPLETE!!!", e);
          error = e.getMessage();
        } catch (WaveServerException e) {
          error = e.getMessage();
        } catch (IllegalArgumentException e) {
          error = "Bad wavelet name " + e.getMessage();
        }
        if (error == null) {
          callback.onSuccess();
        } else {
          LOG.warning("incoming waveletUpdate: bad update, " + error);
          callback.onFailure(FederationErrors.badRequest(error));
        }
      }

      @Override
      public void waveletCommitUpdate(WaveletName waveletName,
          ProtocolHashedVersion committedVersion, WaveletUpdateCallback callback) {
        Preconditions.checkNotNull(committedVersion);
        dispatcher.waveletCommitted(
            waveletName, CoreWaveletOperationSerializer.deserialize(committedVersion));
        // Pretend we've committed it, there is no persistence
        LOG.fine("Responding with success to wavelet commit on " + waveletName);
        callback.onSuccess();
      }
    };
  }

  /**
   * Set wavelet as corrupted, if not null.
   *
   * @param wavelet to set as corrupted, if not null
   */
  private void safeMarkWaveletCorrupted(WaveletContainer wavelet) {
    if (wavelet != null) {
      wavelet.setState(State.CORRUPTED);
    }
  }

  //
  // WaveletFederationProvider implementation.
  //

  @Override
  public void submitRequest(
      WaveletName waveletName, ProtocolSignedDelta signedDelta, SubmitResultListener listener) {
    if (!isLocalWavelet(waveletName)) {
      LOG.warning("Remote tried to submit to non-local wavelet " + waveletName);
      listener.onFailure(FederationErrors.badRequest("Non-local wavelet update"));
      return;
    }

    ProtocolWaveletDelta delta;
    try {
      delta = ByteStringMessage.parseProtocolWaveletDelta(signedDelta.getDelta()).getMessage();
    } catch (InvalidProtocolBufferException e) {
      LOG.warning("Submit request: Invalid delta protobuf. WaveletName: " + waveletName, e);
      listener.onFailure(FederationErrors.badRequest("Signed delta contains invalid delta"));
      return;
    }

    // Disallow creation of wavelets by remote users.
    if (delta.getHashedVersion().getVersion() == 0) {
      LOG.warning("Remote user tried to submit delta at version 0 - disallowed. " + signedDelta);
      listener.onFailure(FederationErrors.badRequest("Remote users may not create wavelets."));
      return;
    }

    try {
      certificateManager.verifyDelta(signedDelta);
      submitDelta(waveletName, delta, signedDelta, listener);
    } catch (SignatureException e) {
      LOG.warning(
          "Submit request: Delta failed verification. WaveletName: " + waveletName + " delta: "
              + signedDelta, e);
      listener.onFailure(FederationErrors.badRequest("Remote verification failed"));
    } catch (UnknownSignerException e) {
      LOG.warning(
          "Submit request: unknown signer.  WaveletName: " + waveletName + "delta: " + signedDelta,
          e);
      listener.onFailure(FederationErrors.badRequest("Unknown signer"));
    }
  }

  @Override
  public void requestHistory(WaveletName waveletName, String domain,
      ProtocolHashedVersion startVersion, ProtocolHashedVersion endVersion, long lengthLimit,
      HistoryResponseListener listener) {
    WaveletContainer wc = getWavelet(waveletName);
    if (wc == null) {
      listener.onFailure(
          FederationErrors.badRequest("Wavelet " + waveletName + " does not exist."));
      LOG.info("Request history: " + domain + " requested non-existent wavelet: " + waveletName);
    } else {
      // TODO: once we support federated groups, expand support to request
      // remote wavelets too.
      if (!isLocalWavelet(waveletName)) {
        listener.onFailure(
            FederationErrors.badRequest("Wavelet " + waveletName + " not hosted here."));
        LOG.info("Federation remote for domain: " + domain + " requested a remote wavelet: "
            + waveletName);
      } else {
        try {
          Collection<ByteStringMessage<ProtocolAppliedWaveletDelta>> deltaHistory =
              wc.requestHistory(CoreWaveletOperationSerializer.deserialize(startVersion),
                  CoreWaveletOperationSerializer.deserialize(endVersion));
          List<ByteString> deltaHistoryBytes = Lists.newArrayList();
          for (ByteStringMessage<ProtocolAppliedWaveletDelta> d : deltaHistory) {
            deltaHistoryBytes.add(d.getByteString());
          }

          // Now determine whether we received the entire requested wavelet
          // history.
          LOG.info("Found deltaHistory between " + startVersion + " - " + endVersion
              + ", returning to requester domain " + domain + " -- " + deltaHistory);
          listener.onSuccess(deltaHistoryBytes, endVersion, endVersion.getVersion());
          // TODO: ### check length limit ??
<<<<<<< HEAD
//           else {
//            ProtocolAppliedWaveletDelta lastDelta = deltaHistory.last();
//            long lastVersion = lastDelta.getHashedVersionAppliedAt().getVersion() +
//                lastDelta.getOperationsApplied();
//            listener.onSuccess(deltaHistory, lcv.getVersion(),
//                lastVersion);
//          }
        } catch (WaveServerException e) {
          LOG.severe("Error retrieving wavelet history: " + waveletName + " " + startVersion +
              " - " + endVersion);
          // TODO(soren): choose a better error code (depending on e)
          listener.onFailure(FederationErrors.badRequest(
              "Server error while retrieving wavelet history."));
=======
          // else {
          // ProtocolAppliedWaveletDelta lastDelta = deltaHistory.last();
          // long lastVersion =
          // lastDelta.getHashedVersionAppliedAt().getVersion() +
          // lastDelta.getOperationsApplied();
          // listener.onSuccess(deltaHistory, lcv.getVersion(),
          // lastVersion);
          // }
        } catch (WaveletStateException e) {
          LOG.severe("Error retrieving wavelet history: " + waveletName + " " + startVersion + " - "
              + endVersion);
          listener.onFailure(
              FederationErrors.badRequest("Server error while retrieving wavelet history."));
>>>>>>> 493ebba1
        }
      }
    }
  }

  @Override
  public void getDeltaSignerInfo(ByteString signerId, WaveletName waveletName,
      ProtocolHashedVersion deltaEndVersion, DeltaSignerInfoResponseListener listener) {
    WaveletContainer wavelet = getWavelet(waveletName);
    HashedVersion endVersion = CoreWaveletOperationSerializer.deserialize(deltaEndVersion);

    if (wavelet == null) {
      LOG.info("getDeltaSignerInfo for nonexistent wavelet " + waveletName);
      listener.onFailure(FederationErrors.badRequest("Wavelet does not exist"));
    } else if (!(wavelet instanceof LocalWaveletContainer)) {
      LOG.info("getDeltaSignerInfo for remote wavelet " + waveletName);
      listener.onFailure(FederationErrors.badRequest("Wavelet is not locally hosted"));
    } else {
      LocalWaveletContainer localWavelet = (LocalWaveletContainer) wavelet;
      if (localWavelet.isDeltaSigner(endVersion, signerId)) {
        ProtocolSignerInfo signerInfo = certificateManager.retrieveSignerInfo(signerId);
        if (signerInfo == null) {
          // Oh no! We are supposed to store it, and we already know they did
          // sign this delta.
          LOG.severe("No stored signer info for valid getDeltaSignerInfo on " + waveletName);
          listener.onFailure(FederationErrors.badRequest("Unknown signer info"));
        } else {
          listener.onSuccess(signerInfo);
        }
      } else {
        LOG.info(
            "getDeltaSignerInfo was not authrorised for wavelet " + waveletName + ", end version "
                + deltaEndVersion);
        listener.onFailure(FederationErrors.badRequest("Not authorised to get signer info"));
      }
    }
  }

  @Override
  public void postSignerInfo(String destinationDomain, ProtocolSignerInfo signerInfo,
      PostSignerInfoResponseListener listener) {
    try {
      certificateManager.storeSignerInfo(signerInfo);
    } catch (SignatureException e) {
      String error = "verification failure from domain " + signerInfo.getDomain();
      LOG.warning("incoming postSignerInfo: " + error, e);
      listener.onFailure(FederationErrors.badRequest(error));
      return;
    }
    listener.onSuccess();
  }

  //
  // WaveletProvider implementation.
  //

  @Override
<<<<<<< HEAD
  public Collection<TransformedWaveletDelta> getHistory(WaveletName waveletName,
      HashedVersion startVersion, HashedVersion endVersion)
      throws AccessControlException, WaveletStateException {
    WaveletContainer wc = getWavelet(waveletName);
    if (wc == null) {
      throw new AccessControlException(
          "Client request for history made for non-existent wavelet: " + waveletName);
=======
  public Collection<CoreWaveletDelta> getHistory(
      WaveletName waveletName, HashedVersion startVersion, HashedVersion endVersion) {
    WaveletContainer wc = getWavelet(waveletName);
    if (wc == null) {
      LOG.info("Client request for history made for non-existent wavelet: " + waveletName);
      return null;
    } else {
      Collection<CoreWaveletDelta> deltaHistory = null;
      try {
        deltaHistory = wc.requestTransformedHistory(startVersion, endVersion);
      } catch (AccessControlException e) {
        LOG.warning("Client requested history with incorrect hashedVersion: " + waveletName + " "
            + " startVersion: " + startVersion + " endVersion: " + endVersion);
      } catch (WaveletStateException e) {
        if (e.getState() == State.LOADING) {
          LOG
              .severe(
                      "Client Frontend requested history for a remote wavelet that is not yet"
                      + "available - this should not happen as we have not sent an update for the wavelet.");
        } else {
          LOG.severe("Error retrieving wavelet history: " + waveletName + " " + startVersion + " - "
              + endVersion);
        }
      }
      return deltaHistory;
>>>>>>> 493ebba1
    }
    return wc.requestTransformedHistory(startVersion, endVersion);
  }

  @Override
  public WaveletSnapshotAndVersion getSnapshot(WaveletName waveletName) {
    WaveletContainer wc = getWavelet(waveletName);
    if (wc == null) {
      LOG.info("client requested snapshot for non-existent wavelet: " + waveletName);
      return null;
    } else {
      return wc.getSnapshot();
    }
  }

  @Override
  public void submitRequest(
      WaveletName waveletName, ProtocolWaveletDelta delta, final SubmitRequestListener listener) {
    if (delta.getOperationCount() == 0) {
      listener.onFailure("Empty delta at version " + delta.getHashedVersion().getVersion());
      return;
    }

    // The serialised version of this delta happens now. This should be the only
    // place, ever!
    ProtocolSignedDelta signedDelta =
        certificateManager.signDelta(ByteStringMessage.serializeMessage(delta));

    submitDelta(waveletName, delta, signedDelta, new SubmitResultListener() {
      @Override
      public void onFailure(FederationError errorMessage) {
        listener.onFailure(errorMessage.getErrorMessage());
      }

      @Override
      public void onSuccess(int operationsApplied,
          ProtocolHashedVersion hashedVersionAfterApplication, long applicationTimestamp) {
        listener.onSuccess(operationsApplied,
            CoreWaveletOperationSerializer.deserialize(hashedVersionAfterApplication),
            applicationTimestamp);
      }
    });
  }

  @Override
  public boolean checkAccessPermission(WaveletName waveletName, ParticipantId participantId)
      throws WaveletStateException {
    WaveletContainer wc = getWavelet(waveletName);
    return wc != null && wc.checkAccessPermission(participantId);
  }

  //
  // WaveBus implementation.
  //

  @Override
  public void subscribe(Subscriber s) {
    dispatcher.subscribe(s);
  }

  @Override
  public void unsubscribe(Subscriber s) {
    dispatcher.unsubscribe(s);
  }

  //
  // Constructor and privates.
  //

  /**
   * Constructor.
   *
   * @param certificateManager provider of certificates; it also determines
   *        which domains this wave server regards as local wavelets.
   * @param federationHostFactory factory that returns federation host instance
   *        listening on a given domain.
   * @param federationRemote federation remote interface
   * @param localWaveletContainerFactory factory for local WaveletContainers
   * @param remoteWaveletContainerFactory factory for remote WaveletContainers
   */
  @Inject
  public WaveServerImpl(CertificateManager certificateManager,
      @FederationHostBridge WaveletFederationListener.Factory federationHostFactory,
      @FederationRemoteBridge WaveletFederationProvider federationRemote,
      LocalWaveletContainer.Factory localWaveletContainerFactory,
      RemoteWaveletContainer.Factory remoteWaveletContainerFactory) {
    this.certificateManager = certificateManager;
    this.federationHostFactory = federationHostFactory;
    this.federationRemote = federationRemote;

    this.localWaveletContainerFactory = localWaveletContainerFactory;
    this.remoteWaveletContainerFactory = remoteWaveletContainerFactory;

    LOG.info(
        "Wave Server configured to host local domains: " + certificateManager.getLocalDomains());

    // Preemptively add our own signer info to the certificate manager
    SignerInfo signerInfo = certificateManager.getLocalSigner().getSignerInfo();
    if (signerInfo != null) {
      try {
        certificateManager.storeSignerInfo(signerInfo.toProtoBuf());
      } catch (SignatureException e) {
        LOG.severe("Failed to add our own signer info to the certificate store", e);
      }
    }
  }

  private boolean isLocalWavelet(WaveletName waveletName) {
<<<<<<< HEAD
    boolean isLocal = certificateManager.getLocalDomains().
        contains(waveletName.waveletId.getDomain());
    LOG.fine("" + waveletName + " is " + (isLocal? "" : "not") + " local");
=======
    boolean isLocal =
        certificateManager.getLocalDomains().contains(waveletName.waveletId.getDomain());
    LOG.info("### WS is local? " + waveletName + " = " + isLocal);
>>>>>>> 493ebba1
    return isLocal;
  }

  /**
   * Returns a container for a remote wavelet. If it doesn't exist, it will be
   * created. This method is only called in response to a Federation Remote
   * doing an update or commit on this wavelet.
   *
   * @param waveletName name of wavelet
   * @return an existing or new instance.
   * @throws IllegalArgumentException if the name refers to a local wavelet.
   */
  private RemoteWaveletContainer getOrCreateRemoteWavelet(WaveletName waveletName) {
    Preconditions.checkArgument(!isLocalWavelet(waveletName), "%s is local", waveletName);
    synchronized (waveMap) {
      Map<WaveletId, WaveletContainer> wave = waveMap.get(waveletName.waveId);
      // This will blow up if we messed up and put a local wavelet in by
      // mistake.
      RemoteWaveletContainer wc = (RemoteWaveletContainer) wave.get(waveletName.waveletId);
      if (wc == null) {
        wc = remoteWaveletContainerFactory.create(waveletName);
        wave.put(waveletName.waveletId, wc);
      }
      return wc;
    }
  }

  /**
   * Returns a container for a local wavelet. If it doesn't exist, it will be
   * created. Local wavelets are retrieved or created by a federation host or
   * client on behalf of a participant. The participant must have permission to
   * access the wavelet if it already exists.
   *
   * @param waveletName name of wavelet
   * @param participantId on who's behalf this wavelet is to be accessed.
   * @return an existing or new instance.
   * @throws AccessControlException if the participant may not access the
   *         wavelet.
   * @throws IllegalArgumentException if the name refers to a remote wavelet.
   * @throws WaveletStateException if the wavelet is in a bad state.
   */
  private LocalWaveletContainer getOrCreateLocalWavelet(
      WaveletName waveletName, ParticipantId participantId)
      throws AccessControlException, WaveletStateException {
    Preconditions.checkArgument(isLocalWavelet(waveletName), "%s is remote", waveletName);
    synchronized (waveMap) {
      Map<WaveletId, WaveletContainer> wave = waveMap.get(waveletName.waveId);
      // This will blow up if we messed up and put a remote wavelet in by
      // mistake.
      LocalWaveletContainer wc = (LocalWaveletContainer) wave.get(waveletName.waveletId);
      if (wc == null) {
        wc = localWaveletContainerFactory.create(waveletName);
        // TODO: HACK(Jochen): do we need a namespace policer here ??? ###
<<<<<<< HEAD
        // TODO(ljvderijk): Do we want to put in a wavelet wich has not been submitted yet?
=======
        // TODO(ljvderijk): Do we want to put in a wavelet wich has not been
        // sumbitted yet?
>>>>>>> 493ebba1
        wave.put(waveletName.waveletId, wc);
      } else {
        if (!wc.checkAccessPermission(participantId)) {
          throw new AccessControlException(participantId + " is not a participant: " + waveletName);
        }
      }
      return wc;
    }
  }

  /**
   * Returns a generic wavelet container, when the caller doesn't need to
   * validate whether its a local or remote wavelet.
   *
   * @param waveletName name of wavelet.
   * @return an wavelet container or null if it doesn't exist.
   */
  private WaveletContainer getWavelet(WaveletName waveletName) {
    synchronized (waveMap) {
      Map<WaveletId, WaveletContainer> wave = waveMap.get(waveletName.waveId);
      return wave.get(waveletName.waveletId);
    }
  }

  /**
   * Callback interface for sending a list of certificates to a domain.
   */
  private interface PostSignerInfoCallback {
    public void done(int successCount);
  }

  /**
   * Submit the delta to local or remote wavelets, return results via listener.
   * Also broadcast updates to federationHosts and clientFrontend.
   *
   * @param waveletName the wavelet to apply the delta to
   * @param delta the {@link ProtocolWaveletDelta} inside {@code signedDelta}
   * @param signedDelta the signed delta
   * @param resultListener callback
   *
   *         TODO: for now a the WaveletFederationProvider will have made sure
   *        this is a local wavelet. Once we support federated groups, that test
   *        should be removed.
   */
  private void submitDelta(final WaveletName waveletName, ProtocolWaveletDelta delta,
      final ProtocolSignedDelta signedDelta, final SubmitResultListener resultListener) {
    Preconditions.checkArgument(delta.getOperationCount() > 0, "empty delta");

    if (isLocalWavelet(waveletName)) {
      try {
        LOG.info("Submit to " + waveletName + " by " + delta.getAuthor() + " @ "
            + delta.getHashedVersion().getVersion() + " with " + delta.getOperationCount()
            + " ops");

        // TODO(arb): add v0 policer here.
        LocalWaveletContainer wc =
            getOrCreateLocalWavelet(waveletName, new ParticipantId(delta.getAuthor()));

        /*
         * Synchronise on the wavelet container so that updates passed to
         * clientListener and Federation listeners are ordered correctly. The
         * application of deltas can happen in any order (due to OT).
         * TODO(thorogood): This basically creates a second write lock (like the
         * one held within wc.submitRequest) and extends it out around the
         * broadcast code. Ideally what should happen is the update is pushed
         * onto a queue which is handled in another thread.
         */
        synchronized (wc) {
          // Get the host domains before applying the delta in case
          // the delta contains a removeParticipant operation.
          Set<String> hostDomains = Sets.newHashSet(getParticipantDomains(wc));
          WaveletDeltaRecord submitResult = wc.submitRequest(waveletName, signedDelta);
          TransformedWaveletDelta transformedDelta = submitResult.getTransformedDelta();

          // Return result to caller.
          ProtocolHashedVersion resultVersionProto =
              CoreWaveletOperationSerializer.serialize(transformedDelta.getResultingVersion());
          LOG.info("Submit result for " + waveletName + " by "
              + transformedDelta.getAuthor() + " applied "
              + transformedDelta.getOperations().size() + " ops at v: "
              + transformedDelta.getAppliedAtVersion() + " t: "
              + transformedDelta.getApplicationTimestamp());
          resultListener.onSuccess(transformedDelta.getOperations().size(), resultVersionProto,
              transformedDelta.getApplicationTimestamp());

<<<<<<< HEAD
          // This is always false right now since the current algorithm doesn't transform ops away.
          if (transformedDelta.getOperations().isEmpty()) {
            return; // ignore the delta (don't publish it), it was transformed away
=======
          // This is always false right now since the current algorithm doesn't
          // transform ops away.
          if (appliedDelta.getMessage().getOperationsApplied() == 0) {
            return; // ignore the delta (don't publish it), it was transformed
                    // away
>>>>>>> 493ebba1
          }

          // Send the results to subscribers.
          try {
            dispatcher.waveletUpdate(getWavelet(waveletName).getWaveletData(),
                ImmutableList.of(transformedDelta));
          } catch (RuntimeException e) {
            LOG.severe("Runtime exception in wave bus subscriber", e);
          }

          // Capture any new domains from addParticipant operations.
          hostDomains.addAll(getParticipantDomains(wc));

          // Broadcast results to the remote servers, but make sure they all
          // have our signatures
          for (final String hostDomain : hostDomains) {
            final WaveletFederationListener host = federationHosts.get(hostDomain);
            host.waveletDeltaUpdate(waveletName,
                ImmutableList.of(submitResult.getAppliedDelta().getByteString()),
                new WaveletFederationListener.WaveletUpdateCallback() {
                  @Override
                  public void onSuccess() {
                  }

                  @Override
                  public void onFailure(FederationError error) {
                    LOG.warning("outgoing waveletDeltaUpdate failure: " + error);
                  }
                });

            // TODO: if persistence is added, don't send commit notice
            host.waveletCommitUpdate(waveletName, resultVersionProto,
                new WaveletFederationListener.WaveletUpdateCallback() {
                  @Override
                  public void onSuccess() {
                  }

                  @Override
                  public void onFailure(FederationError error) {
                    LOG.warning("outgoing waveletCommitUpdate failure: " + error);
                  }
                });
          }
        }
      } catch (OperationException e) {
        resultListener.onFailure(FederationErrors.badRequest(e.getMessage()));
        return;
      } catch (IllegalArgumentException e) {
        resultListener.onFailure(FederationErrors.badRequest(e.getMessage()));
        return;
      } catch (InvalidProtocolBufferException e) {
        resultListener.onFailure(FederationErrors.badRequest(e.getMessage()));
        return;
      } catch (WaveServerException e) {
        resultListener.onFailure(FederationErrors.badRequest(e.getMessage()));
        return;
      }
    } else {
      // For remote wavelets post required signatures to the authorative server
      // then send delta
      postAllSignerInfo(signedDelta.getSignatureList(), waveletName.waveletId.getDomain(),
          new PostSignerInfoCallback() {
            @Override
            public void done(int successCount) {
              LOG.info(
                  "Remote: successfully sent " + successCount + " of "
                      + signedDelta.getSignatureCount() + " certs to "
                      + waveletName.waveletId.getDomain());
              federationRemote.submitRequest(waveletName, signedDelta, resultListener);
            }
          });
    }
  }

  /**
   * Post a list of certificates to a domain and run a callback when all are
   * finished. The callback will run whether or not all posts succeed.
   *
   * @param sigs list of signatures to post signer info for
   * @param domain to post signature to
   * @param callback to run when all signatures have been posted, successfully
   *        or unsuccessfully
   */
  private void postAllSignerInfo(final List<ProtocolSignature> sigs, final String domain,
      final PostSignerInfoCallback callback) {

    // In the current implementation there should only be a single signer
    if (sigs.size() != 1) {
      LOG.warning(sigs.size() + " signatures to broadcast, expecting exactly 1");
    }

    final AtomicInteger resultCount = new AtomicInteger(sigs.size());
    final AtomicInteger successCount = new AtomicInteger(0);

    for (final ProtocolSignature sig : sigs) {
      final ProtocolSignerInfo psi = certificateManager.retrieveSignerInfo(sig.getSignerId());

      if (psi == null) {
        LOG.warning("Couldn't find signer info for " + sig);
        if (resultCount.decrementAndGet() == 0) {
          LOG.info("Finished signature broadcast with " + successCount.get()
              + " successful, running callback");
          callback.done(successCount.get());
        }
      } else {
        federationRemote.postSignerInfo(domain, psi, new PostSignerInfoResponseListener() {
          @Override
          public void onFailure(FederationError error) {
            LOG.warning("Failed to post " + sig + " to " + domain + ": " + error);
            countDown();
          }

          @Override
          public void onSuccess() {
            LOG.info("Successfully broadcasted " + sig + " to " + domain);
            successCount.incrementAndGet();
            countDown();
          }

          private void countDown() {
            if (resultCount.decrementAndGet() == 0) {
              LOG.info("Finished signature broadcast with " + successCount.get()
                  + " successful, running callback");
              callback.done(successCount.get());
            }
          }
        });
      }
    }
  }

  private Set<String> getParticipantDomains(LocalWaveletContainer lwc) {
    Set<String> hosts = Sets.newHashSet();
    Set<String> localDomains = certificateManager.getLocalDomains();
    for (ParticipantId p : lwc.getParticipants()) {
      String domain = p.getDomain();
      if (localDomains.contains(domain)) {
        // Ignore, don't re-federate to a local domain.
      } else {
        hosts.add(p.getDomain());
      }
    }
    return ImmutableSet.copyOf(hosts);
  }

  @Override
  public Collection<WaveViewData> search(
      ParticipantId user, String query, int startAt, int numResults) {
    LOG.info("Search query '" + query + "' from user: " + user);

    if (!query.equals("in:inbox") && !query.equals("with:me")) {
      throw new AssertionError("Only queries for the inbox work");
    }

    Map<WaveId, WaveViewData> results = CollectionUtils.newHashMap();

    synchronized (waveMap) {
      int resultIndex = 0;
      for (Entry<WaveId, Map<WaveletId, WaveletContainer>> entry : waveMap.entrySet()) {
        WaveId waveId = entry.getKey();
        for (WaveletContainer c : entry.getValue().values()) {
          if (c.getParticipants().contains(user)) {
            if (resultIndex >= startAt && resultIndex < (startAt + numResults)) {
              WaveletData wavelet = c.getWaveletData();

              WaveViewData wave = results.get(waveId);
              if (wave == null) {
                wave = WaveViewDataImpl.create(waveId);
                results.put(waveId, wave);
              }

              wave.addWavelet(UnmodifiableWaveletData.FACTORY.create(wavelet));
            }

            resultIndex++;
            if (resultIndex > startAt + numResults) {
              return results.values();
            }
          }
        }
      }
    }

    return results.values();
  }
}<|MERGE_RESOLUTION|>--- conflicted
+++ resolved
@@ -38,8 +38,8 @@
 import org.waveprotocol.wave.crypto.SignatureException;
 import org.waveprotocol.wave.crypto.SignerInfo;
 import org.waveprotocol.wave.crypto.UnknownSignerException;
+import org.waveprotocol.wave.federation.FederationErrors;
 import org.waveprotocol.wave.federation.FederationErrorProto.FederationError;
-import org.waveprotocol.wave.federation.FederationErrors;
 import org.waveprotocol.wave.federation.Proto.ProtocolAppliedWaveletDelta;
 import org.waveprotocol.wave.federation.Proto.ProtocolHashedVersion;
 import org.waveprotocol.wave.federation.Proto.ProtocolSignature;
@@ -50,12 +50,8 @@
 import org.waveprotocol.wave.model.id.WaveletId;
 import org.waveprotocol.wave.model.id.WaveletName;
 import org.waveprotocol.wave.model.operation.OperationException;
-<<<<<<< HEAD
 import org.waveprotocol.wave.model.operation.wave.TransformedWaveletDelta;
-=======
-import org.waveprotocol.wave.model.operation.core.CoreWaveletDelta;
 import org.waveprotocol.wave.model.util.CollectionUtils;
->>>>>>> 493ebba1
 import org.waveprotocol.wave.model.version.HashedVersion;
 import org.waveprotocol.wave.model.wave.ParticipantId;
 import org.waveprotocol.wave.model.wave.data.WaveViewData;
@@ -71,17 +67,16 @@
 import java.util.Collection;
 import java.util.List;
 import java.util.Map;
+import java.util.Set;
 import java.util.Map.Entry;
-import java.util.Set;
 import java.util.concurrent.atomic.AtomicInteger;
 
 /**
- * The main class that services the FederationHost, FederationRemote and
- * ClientFrontend.
+ * The main class that services the FederationHost, FederationRemote and ClientFrontend.
  */
 @Singleton
-public class WaveServerImpl implements WaveBus, WaveletProvider, WaveletFederationProvider,
-    WaveletFederationListener.Factory, SearchProvider {
+public class WaveServerImpl implements WaveBus, WaveletProvider,
+    WaveletFederationProvider, WaveletFederationListener.Factory, SearchProvider {
 
   private static final Log LOG = Log.get(WaveServerImpl.class);
 
@@ -96,30 +91,33 @@
 
   /** Wavelet states */
   private final Map<WaveId, Map<WaveletId, WaveletContainer>> waveMap =
-      new MapMaker().makeComputingMap(new Function<WaveId, Map<WaveletId, WaveletContainer>>() {
-        @Override
-        public Map<WaveletId, WaveletContainer> apply(WaveId from) {
-          return Maps.newHashMap();
-        }
-      });
+    new MapMaker().makeComputingMap(
+        new Function<WaveId, Map<WaveletId, WaveletContainer>>() {
+          @Override
+          public Map<WaveletId, WaveletContainer> apply(WaveId from) {
+            return Maps.newHashMap();
+          }
+        });
 
   /** List of federation hosts for which we have listeners */
   private final Map<String, WaveletFederationListener> federationHosts =
-  // Add a new entry to the map on demand.
-      new MapMaker().makeComputingMap(new Function<String, WaveletFederationListener>() {
-        @Override
-        public WaveletFederationListener apply(String domain) {
-          return federationHostFactory.listenerForDomain(domain);
-        }
-      });
+      // Add a new entry to the map on demand.
+      new MapMaker().makeComputingMap(
+        new Function<String, WaveletFederationListener>() {
+          @Override
+          public WaveletFederationListener apply(String domain) {
+            return federationHostFactory.listenerForDomain(domain);
+          }
+        }
+      );
 
   //
   // WaveletFederationListener.Factory implementation.
   //
 
   /**
-   * Listener for notifications coming from the Federation Remote. For now we
-   * accept updates for wavelets on any domain.
+   * Listener for notifications coming from the Federation Remote. For now we accept updates
+   * for wavelets on any domain.
    */
   public WaveletFederationListener listenerForDomain(final String domain) {
     return new WaveletFederationListener() {
@@ -152,8 +150,7 @@
           } catch (InvalidProtocolBufferException e) {
             LOG.info("Invalid applied delta protobuf for incoming " + waveletName, e);
             safeMarkWaveletCorrupted(wavelet);
-            callback.onFailure(
-                FederationErrors.badRequest("Invalid applied delta protocol buffer"));
+            callback.onFailure(FederationErrors.badRequest("Invalid applied delta protocol buffer"));
             return;
           }
         }
@@ -171,13 +168,7 @@
               new RemoteWaveletDeltaCallback() {
                 @Override
                 public void onSuccess(DeltaSequence result) {
-<<<<<<< HEAD
                   dispatcher.waveletUpdate(getWavelet(waveletName).getWaveletData(), result);
-=======
-                  HashedVersion version = result.getEndVersion();
-                  dispatcher.waveletUpdate(
-                      getWavelet(waveletName).getWaveletData(), version, result);
->>>>>>> 493ebba1
                 }
 
                 @Override
@@ -186,8 +177,7 @@
                   callback.onFailure(FederationErrors.badRequest(errorMessage));
                 }
               });
-          // TODO: when we support federated groups, forward to federationHosts
-          // too.
+          // TODO: when we support federated groups, forward to federationHosts too.
         } catch (WaveletStateException e) {
           // HACK(jochen): TODO: fix the case of the missing history! ###
           LOG.severe("DANGER WILL ROBINSON, WAVELET HISTORY IS INCOMPLETE!!!", e);
@@ -209,8 +199,8 @@
       public void waveletCommitUpdate(WaveletName waveletName,
           ProtocolHashedVersion committedVersion, WaveletUpdateCallback callback) {
         Preconditions.checkNotNull(committedVersion);
-        dispatcher.waveletCommitted(
-            waveletName, CoreWaveletOperationSerializer.deserialize(committedVersion));
+        dispatcher.waveletCommitted(waveletName,
+            CoreWaveletOperationSerializer.deserialize(committedVersion));
         // Pretend we've committed it, there is no persistence
         LOG.fine("Responding with success to wavelet commit on " + waveletName);
         callback.onSuccess();
@@ -234,8 +224,8 @@
   //
 
   @Override
-  public void submitRequest(
-      WaveletName waveletName, ProtocolSignedDelta signedDelta, SubmitResultListener listener) {
+  public void submitRequest(WaveletName waveletName, ProtocolSignedDelta signedDelta,
+      SubmitResultListener listener) {
     if (!isLocalWavelet(waveletName)) {
       LOG.warning("Remote tried to submit to non-local wavelet " + waveletName);
       listener.onFailure(FederationErrors.badRequest("Non-local wavelet update"));
@@ -262,35 +252,33 @@
       certificateManager.verifyDelta(signedDelta);
       submitDelta(waveletName, delta, signedDelta, listener);
     } catch (SignatureException e) {
-      LOG.warning(
-          "Submit request: Delta failed verification. WaveletName: " + waveletName + " delta: "
-              + signedDelta, e);
+      LOG.warning("Submit request: Delta failed verification. WaveletName: " + waveletName +
+          " delta: " + signedDelta, e);
       listener.onFailure(FederationErrors.badRequest("Remote verification failed"));
     } catch (UnknownSignerException e) {
-      LOG.warning(
-          "Submit request: unknown signer.  WaveletName: " + waveletName + "delta: " + signedDelta,
-          e);
+      LOG.warning("Submit request: unknown signer.  WaveletName: " + waveletName +
+          "delta: " + signedDelta, e);
       listener.onFailure(FederationErrors.badRequest("Unknown signer"));
     }
   }
 
   @Override
   public void requestHistory(WaveletName waveletName, String domain,
-      ProtocolHashedVersion startVersion, ProtocolHashedVersion endVersion, long lengthLimit,
-      HistoryResponseListener listener) {
+      ProtocolHashedVersion startVersion, ProtocolHashedVersion endVersion,
+      long lengthLimit, HistoryResponseListener listener) {
     WaveletContainer wc = getWavelet(waveletName);
     if (wc == null) {
-      listener.onFailure(
-          FederationErrors.badRequest("Wavelet " + waveletName + " does not exist."));
+      listener.onFailure(FederationErrors.badRequest("Wavelet " + waveletName
+          + " does not exist."));
       LOG.info("Request history: " + domain + " requested non-existent wavelet: " + waveletName);
     } else {
       // TODO: once we support federated groups, expand support to request
       // remote wavelets too.
       if (!isLocalWavelet(waveletName)) {
-        listener.onFailure(
-            FederationErrors.badRequest("Wavelet " + waveletName + " not hosted here."));
-        LOG.info("Federation remote for domain: " + domain + " requested a remote wavelet: "
-            + waveletName);
+        listener.onFailure(FederationErrors.badRequest(
+            "Wavelet " + waveletName + " not hosted here."));
+        LOG.info("Federation remote for domain: " + domain + " requested a remote wavelet: " +
+            waveletName);
       } else {
         try {
           Collection<ByteStringMessage<ProtocolAppliedWaveletDelta>> deltaHistory =
@@ -301,13 +289,11 @@
             deltaHistoryBytes.add(d.getByteString());
           }
 
-          // Now determine whether we received the entire requested wavelet
-          // history.
+          // Now determine whether we received the entire requested wavelet history.
           LOG.info("Found deltaHistory between " + startVersion + " - " + endVersion
               + ", returning to requester domain " + domain + " -- " + deltaHistory);
           listener.onSuccess(deltaHistoryBytes, endVersion, endVersion.getVersion());
           // TODO: ### check length limit ??
-<<<<<<< HEAD
 //           else {
 //            ProtocolAppliedWaveletDelta lastDelta = deltaHistory.last();
 //            long lastVersion = lastDelta.getHashedVersionAppliedAt().getVersion() +
@@ -321,29 +307,15 @@
           // TODO(soren): choose a better error code (depending on e)
           listener.onFailure(FederationErrors.badRequest(
               "Server error while retrieving wavelet history."));
-=======
-          // else {
-          // ProtocolAppliedWaveletDelta lastDelta = deltaHistory.last();
-          // long lastVersion =
-          // lastDelta.getHashedVersionAppliedAt().getVersion() +
-          // lastDelta.getOperationsApplied();
-          // listener.onSuccess(deltaHistory, lcv.getVersion(),
-          // lastVersion);
-          // }
-        } catch (WaveletStateException e) {
-          LOG.severe("Error retrieving wavelet history: " + waveletName + " " + startVersion + " - "
-              + endVersion);
-          listener.onFailure(
-              FederationErrors.badRequest("Server error while retrieving wavelet history."));
->>>>>>> 493ebba1
-        }
-      }
-    }
-  }
-
-  @Override
-  public void getDeltaSignerInfo(ByteString signerId, WaveletName waveletName,
-      ProtocolHashedVersion deltaEndVersion, DeltaSignerInfoResponseListener listener) {
+        }
+      }
+    }
+  }
+
+  @Override
+  public void getDeltaSignerInfo(ByteString signerId,
+      WaveletName waveletName, ProtocolHashedVersion deltaEndVersion,
+      DeltaSignerInfoResponseListener listener) {
     WaveletContainer wavelet = getWavelet(waveletName);
     HashedVersion endVersion = CoreWaveletOperationSerializer.deserialize(deltaEndVersion);
 
@@ -358,17 +330,15 @@
       if (localWavelet.isDeltaSigner(endVersion, signerId)) {
         ProtocolSignerInfo signerInfo = certificateManager.retrieveSignerInfo(signerId);
         if (signerInfo == null) {
-          // Oh no! We are supposed to store it, and we already know they did
-          // sign this delta.
+          // Oh no!  We are supposed to store it, and we already know they did sign this delta.
           LOG.severe("No stored signer info for valid getDeltaSignerInfo on " + waveletName);
           listener.onFailure(FederationErrors.badRequest("Unknown signer info"));
         } else {
           listener.onSuccess(signerInfo);
         }
       } else {
-        LOG.info(
-            "getDeltaSignerInfo was not authrorised for wavelet " + waveletName + ", end version "
-                + deltaEndVersion);
+        LOG.info("getDeltaSignerInfo was not authrorised for wavelet " + waveletName
+            + ", end version " + deltaEndVersion);
         listener.onFailure(FederationErrors.badRequest("Not authorised to get signer info"));
       }
     }
@@ -393,7 +363,6 @@
   //
 
   @Override
-<<<<<<< HEAD
   public Collection<TransformedWaveletDelta> getHistory(WaveletName waveletName,
       HashedVersion startVersion, HashedVersion endVersion)
       throws AccessControlException, WaveletStateException {
@@ -401,33 +370,6 @@
     if (wc == null) {
       throw new AccessControlException(
           "Client request for history made for non-existent wavelet: " + waveletName);
-=======
-  public Collection<CoreWaveletDelta> getHistory(
-      WaveletName waveletName, HashedVersion startVersion, HashedVersion endVersion) {
-    WaveletContainer wc = getWavelet(waveletName);
-    if (wc == null) {
-      LOG.info("Client request for history made for non-existent wavelet: " + waveletName);
-      return null;
-    } else {
-      Collection<CoreWaveletDelta> deltaHistory = null;
-      try {
-        deltaHistory = wc.requestTransformedHistory(startVersion, endVersion);
-      } catch (AccessControlException e) {
-        LOG.warning("Client requested history with incorrect hashedVersion: " + waveletName + " "
-            + " startVersion: " + startVersion + " endVersion: " + endVersion);
-      } catch (WaveletStateException e) {
-        if (e.getState() == State.LOADING) {
-          LOG
-              .severe(
-                      "Client Frontend requested history for a remote wavelet that is not yet"
-                      + "available - this should not happen as we have not sent an update for the wavelet.");
-        } else {
-          LOG.severe("Error retrieving wavelet history: " + waveletName + " " + startVersion + " - "
-              + endVersion);
-        }
-      }
-      return deltaHistory;
->>>>>>> 493ebba1
     }
     return wc.requestTransformedHistory(startVersion, endVersion);
   }
@@ -444,15 +386,14 @@
   }
 
   @Override
-  public void submitRequest(
-      WaveletName waveletName, ProtocolWaveletDelta delta, final SubmitRequestListener listener) {
+  public void submitRequest(WaveletName waveletName, ProtocolWaveletDelta delta,
+      final SubmitRequestListener listener) {
     if (delta.getOperationCount() == 0) {
       listener.onFailure("Empty delta at version " + delta.getHashedVersion().getVersion());
       return;
     }
 
-    // The serialised version of this delta happens now. This should be the only
-    // place, ever!
+    // The serialised version of this delta happens now.  This should be the only place, ever!
     ProtocolSignedDelta signedDelta =
         certificateManager.signDelta(ByteStringMessage.serializeMessage(delta));
 
@@ -500,10 +441,10 @@
   /**
    * Constructor.
    *
-   * @param certificateManager provider of certificates; it also determines
-   *        which domains this wave server regards as local wavelets.
-   * @param federationHostFactory factory that returns federation host instance
-   *        listening on a given domain.
+   * @param certificateManager provider of certificates; it also determines which
+   *        domains this wave server regards as local wavelets.
+   * @param federationHostFactory factory that returns federation host instance listening
+   *        on a given domain.
    * @param federationRemote federation remote interface
    * @param localWaveletContainerFactory factory for local WaveletContainers
    * @param remoteWaveletContainerFactory factory for remote WaveletContainers
@@ -521,8 +462,8 @@
     this.localWaveletContainerFactory = localWaveletContainerFactory;
     this.remoteWaveletContainerFactory = remoteWaveletContainerFactory;
 
-    LOG.info(
-        "Wave Server configured to host local domains: " + certificateManager.getLocalDomains());
+    LOG.info("Wave Server configured to host local domains: "
+        + certificateManager.getLocalDomains());
 
     // Preemptively add our own signer info to the certificate manager
     SignerInfo signerInfo = certificateManager.getLocalSigner().getSignerInfo();
@@ -536,22 +477,16 @@
   }
 
   private boolean isLocalWavelet(WaveletName waveletName) {
-<<<<<<< HEAD
     boolean isLocal = certificateManager.getLocalDomains().
         contains(waveletName.waveletId.getDomain());
     LOG.fine("" + waveletName + " is " + (isLocal? "" : "not") + " local");
-=======
-    boolean isLocal =
-        certificateManager.getLocalDomains().contains(waveletName.waveletId.getDomain());
-    LOG.info("### WS is local? " + waveletName + " = " + isLocal);
->>>>>>> 493ebba1
     return isLocal;
   }
 
   /**
-   * Returns a container for a remote wavelet. If it doesn't exist, it will be
-   * created. This method is only called in response to a Federation Remote
-   * doing an update or commit on this wavelet.
+   * Returns a container for a remote wavelet. If it doesn't exist, it will be created.
+   * This method is only called in response to a Federation Remote doing an update
+   * or commit on this wavelet.
    *
    * @param waveletName name of wavelet
    * @return an existing or new instance.
@@ -561,8 +496,7 @@
     Preconditions.checkArgument(!isLocalWavelet(waveletName), "%s is local", waveletName);
     synchronized (waveMap) {
       Map<WaveletId, WaveletContainer> wave = waveMap.get(waveletName.waveId);
-      // This will blow up if we messed up and put a local wavelet in by
-      // mistake.
+      // This will blow up if we messed up and put a local wavelet in by mistake.
       RemoteWaveletContainer wc = (RemoteWaveletContainer) wave.get(waveletName.waveletId);
       if (wc == null) {
         wc = remoteWaveletContainerFactory.create(waveletName);
@@ -573,37 +507,29 @@
   }
 
   /**
-   * Returns a container for a local wavelet. If it doesn't exist, it will be
-   * created. Local wavelets are retrieved or created by a federation host or
-   * client on behalf of a participant. The participant must have permission to
-   * access the wavelet if it already exists.
+   * Returns a container for a local wavelet. If it doesn't exist, it will be created.
+   * Local wavelets are retrieved or created by a federation host or client on behalf
+   * of a participant. The participant must have permission to access the wavelet if
+   * it already exists.
    *
    * @param waveletName name of wavelet
    * @param participantId on who's behalf this wavelet is to be accessed.
    * @return an existing or new instance.
-   * @throws AccessControlException if the participant may not access the
-   *         wavelet.
+   * @throws AccessControlException if the participant may not access the wavelet.
    * @throws IllegalArgumentException if the name refers to a remote wavelet.
    * @throws WaveletStateException if the wavelet is in a bad state.
    */
-  private LocalWaveletContainer getOrCreateLocalWavelet(
-      WaveletName waveletName, ParticipantId participantId)
-      throws AccessControlException, WaveletStateException {
+  private LocalWaveletContainer getOrCreateLocalWavelet(WaveletName waveletName,
+      ParticipantId participantId) throws AccessControlException, WaveletStateException {
     Preconditions.checkArgument(isLocalWavelet(waveletName), "%s is remote", waveletName);
     synchronized (waveMap) {
       Map<WaveletId, WaveletContainer> wave = waveMap.get(waveletName.waveId);
-      // This will blow up if we messed up and put a remote wavelet in by
-      // mistake.
+      // This will blow up if we messed up and put a remote wavelet in by mistake.
       LocalWaveletContainer wc = (LocalWaveletContainer) wave.get(waveletName.waveletId);
       if (wc == null) {
         wc = localWaveletContainerFactory.create(waveletName);
         // TODO: HACK(Jochen): do we need a namespace policer here ??? ###
-<<<<<<< HEAD
         // TODO(ljvderijk): Do we want to put in a wavelet wich has not been submitted yet?
-=======
-        // TODO(ljvderijk): Do we want to put in a wavelet wich has not been
-        // sumbitted yet?
->>>>>>> 493ebba1
         wave.put(waveletName.waveletId, wc);
       } else {
         if (!wc.checkAccessPermission(participantId)) {
@@ -615,8 +541,8 @@
   }
 
   /**
-   * Returns a generic wavelet container, when the caller doesn't need to
-   * validate whether its a local or remote wavelet.
+   * Returns a generic wavelet container, when the caller doesn't need to validate whether
+   * its a local or remote wavelet.
    *
    * @param waveletName name of wavelet.
    * @return an wavelet container or null if it doesn't exist.
@@ -644,9 +570,9 @@
    * @param signedDelta the signed delta
    * @param resultListener callback
    *
-   *         TODO: for now a the WaveletFederationProvider will have made sure
-   *        this is a local wavelet. Once we support federated groups, that test
-   *        should be removed.
+   * TODO: for now a the WaveletFederationProvider will have
+   *               made sure this is a local wavelet. Once we support
+   *               federated groups, that test should be removed.
    */
   private void submitDelta(final WaveletName waveletName, ProtocolWaveletDelta delta,
       final ProtocolSignedDelta signedDelta, final SubmitResultListener resultListener) {
@@ -663,13 +589,13 @@
             getOrCreateLocalWavelet(waveletName, new ParticipantId(delta.getAuthor()));
 
         /*
-         * Synchronise on the wavelet container so that updates passed to
-         * clientListener and Federation listeners are ordered correctly. The
-         * application of deltas can happen in any order (due to OT).
-         * TODO(thorogood): This basically creates a second write lock (like the
-         * one held within wc.submitRequest) and extends it out around the
-         * broadcast code. Ideally what should happen is the update is pushed
-         * onto a queue which is handled in another thread.
+         * Synchronise on the wavelet container so that updates passed to clientListener and
+         * Federation listeners are ordered correctly. The application of deltas can happen in any
+         * order (due to OT).
+         *
+         * TODO(thorogood): This basically creates a second write lock (like the one held within
+         * wc.submitRequest) and extends it out around the broadcast code. Ideally what should
+         * happen is the update is pushed onto a queue which is handled in another thread.
          */
         synchronized (wc) {
           // Get the host domains before applying the delta in case
@@ -689,17 +615,9 @@
           resultListener.onSuccess(transformedDelta.getOperations().size(), resultVersionProto,
               transformedDelta.getApplicationTimestamp());
 
-<<<<<<< HEAD
           // This is always false right now since the current algorithm doesn't transform ops away.
           if (transformedDelta.getOperations().isEmpty()) {
             return; // ignore the delta (don't publish it), it was transformed away
-=======
-          // This is always false right now since the current algorithm doesn't
-          // transform ops away.
-          if (appliedDelta.getMessage().getOperationsApplied() == 0) {
-            return; // ignore the delta (don't publish it), it was transformed
-                    // away
->>>>>>> 493ebba1
           }
 
           // Send the results to subscribers.
@@ -713,8 +631,7 @@
           // Capture any new domains from addParticipant operations.
           hostDomains.addAll(getParticipantDomains(wc));
 
-          // Broadcast results to the remote servers, but make sure they all
-          // have our signatures
+          // Broadcast results to the remote servers, but make sure they all have our signatures
           for (final String hostDomain : hostDomains) {
             final WaveletFederationListener host = federationHosts.get(hostDomain);
             host.waveletDeltaUpdate(waveletName,
@@ -758,16 +675,13 @@
         return;
       }
     } else {
-      // For remote wavelets post required signatures to the authorative server
-      // then send delta
+      // For remote wavelets post required signatures to the authorative server then send delta
       postAllSignerInfo(signedDelta.getSignatureList(), waveletName.waveletId.getDomain(),
           new PostSignerInfoCallback() {
-            @Override
-            public void done(int successCount) {
-              LOG.info(
-                  "Remote: successfully sent " + successCount + " of "
-                      + signedDelta.getSignatureCount() + " certs to "
-                      + waveletName.waveletId.getDomain());
+            @Override public void done(int successCount) {
+              LOG.info("Remote: successfully sent " + successCount + " of "
+                  + signedDelta.getSignatureCount() + " certs to "
+                  + waveletName.waveletId.getDomain());
               federationRemote.submitRequest(waveletName, signedDelta, resultListener);
             }
           });
@@ -775,13 +689,12 @@
   }
 
   /**
-   * Post a list of certificates to a domain and run a callback when all are
-   * finished. The callback will run whether or not all posts succeed.
+   * Post a list of certificates to a domain and run a callback when all are finished.  The
+   * callback will run whether or not all posts succeed.
    *
    * @param sigs list of signatures to post signer info for
    * @param domain to post signature to
-   * @param callback to run when all signatures have been posted, successfully
-   *        or unsuccessfully
+   * @param callback to run when all signatures have been posted, successfully or unsuccessfully
    */
   private void postAllSignerInfo(final List<ProtocolSignature> sigs, final String domain,
       final PostSignerInfoCallback callback) {
@@ -846,8 +759,8 @@
   }
 
   @Override
-  public Collection<WaveViewData> search(
-      ParticipantId user, String query, int startAt, int numResults) {
+  public Collection<WaveViewData> search(ParticipantId user, String query, int startAt,
+      int numResults) {
     LOG.info("Search query '" + query + "' from user: " + user);
 
     if (!query.equals("in:inbox") && !query.equals("with:me")) {
