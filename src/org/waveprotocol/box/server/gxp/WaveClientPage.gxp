--- conflicted
+++ resolved
@@ -29,14 +29,9 @@
   <gxp:import class="org.waveprotocol.box.server.gxp.TopBar" />
   <gxp:param name='sessionJson' type='JSONObject' />
   <gxp:param name='clientFlags' type='JSONObject' />
-<<<<<<< HEAD
-  <gxp:param name='loginBar' type='HtmlClosure' />
+  <gxp:param name='topBar' type='HtmlClosure' />
   <gxp:param name='useSocketIO' type='boolean' />
-  
-=======
-  <gxp:param name='topBar' type='HtmlClosure' />
 
->>>>>>> 41c41298
   <html>
     <head>
       <meta http-equiv="content-type" content="text/html; charset=UTF-8" />
