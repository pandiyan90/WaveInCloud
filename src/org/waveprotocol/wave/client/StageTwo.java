/**
 * Copyright 2010 Google Inc.
 *
 * Licensed under the Apache License, Version 2.0 (the "License");
 * you may not use this file except in compliance with the License.
 * You may obtain a copy of the License at
 *
 *      http://www.apache.org/licenses/LICENSE-2.0
 *
 * Unless required by applicable law or agreed to in writing, software
 * distributed under the License is distributed on an "AS IS" BASIS,
 * WITHOUT WARRANTIES OR CONDITIONS OF ANY KIND, either express or implied.
 * See the License for the specific language governing permissions and
 * limitations under the License.
 */
package org.waveprotocol.wave.client;

import com.google.common.base.Preconditions;
import com.google.gwt.dom.client.Element;
import com.google.gwt.user.client.Command;

import org.waveprotocol.wave.client.account.ProfileManager;
import org.waveprotocol.wave.client.account.impl.ProfileManagerImpl;
import org.waveprotocol.wave.client.common.util.AsyncHolder;
import org.waveprotocol.wave.client.common.util.ClientPercentEncoderDecoder;
import org.waveprotocol.wave.client.common.util.CountdownLatch;
import org.waveprotocol.wave.client.concurrencycontrol.LiveChannelBinder;
import org.waveprotocol.wave.client.concurrencycontrol.MuxConnector;
import org.waveprotocol.wave.client.concurrencycontrol.WaveletOperationalizer;
import org.waveprotocol.wave.client.doodad.DoodadInstallers;
import org.waveprotocol.wave.client.doodad.diff.DiffAnnotationHandler;
import org.waveprotocol.wave.client.doodad.diff.DiffDeleteRenderer;
import org.waveprotocol.wave.client.doodad.link.LinkAnnotationHandler;
import org.waveprotocol.wave.client.doodad.link.LinkAnnotationHandler.LinkAttributeAugmenter;
import org.waveprotocol.wave.client.doodad.selection.SelectionAnnotationHandler;
import org.waveprotocol.wave.client.doodad.title.TitleAnnotationHandler;
import org.waveprotocol.wave.client.editor.content.Registries;
import org.waveprotocol.wave.client.editor.content.misc.StyleAnnotationHandler;
import org.waveprotocol.wave.client.gadget.Gadget;
import org.waveprotocol.wave.client.render.ReductionBasedRenderer;
import org.waveprotocol.wave.client.render.RenderingRules;
import org.waveprotocol.wave.client.scheduler.Scheduler.Task;
import org.waveprotocol.wave.client.scheduler.SchedulerInstance;
import org.waveprotocol.wave.client.state.BlipReadStateMonitor;
import org.waveprotocol.wave.client.state.BlipReadStateMonitorImpl;
import org.waveprotocol.wave.client.state.ThreadReadStateMonitor;
import org.waveprotocol.wave.client.state.ThreadReadStateMonitorImpl;
import org.waveprotocol.wave.client.uibuilder.UiBuilder;
import org.waveprotocol.wave.client.util.ClientFlags;
import org.waveprotocol.wave.client.wave.InteractiveDocument;
import org.waveprotocol.wave.client.wave.LazyContentDocument;
import org.waveprotocol.wave.client.wave.LocalSupplementedWave;
import org.waveprotocol.wave.client.wave.LocalSupplementedWaveImpl;
import org.waveprotocol.wave.client.wave.RegistriesHolder;
import org.waveprotocol.wave.client.wave.SimpleDiffDoc;
import org.waveprotocol.wave.client.wave.WaveDocuments;
import org.waveprotocol.wave.client.wavepanel.impl.diff.DiffController;
import org.waveprotocol.wave.client.wavepanel.impl.reader.Reader;
import org.waveprotocol.wave.client.wavepanel.render.BlipPager;
import org.waveprotocol.wave.client.wavepanel.render.DocumentRegistries;
import org.waveprotocol.wave.client.wavepanel.render.FullDomRenderer;
import org.waveprotocol.wave.client.wavepanel.render.FullDomRenderer.DocRefRenderer;
import org.waveprotocol.wave.client.wavepanel.render.HtmlDomRenderer;
import org.waveprotocol.wave.client.wavepanel.render.InlineAnchorLiveRenderer;
import org.waveprotocol.wave.client.wavepanel.render.LiveConversationViewRenderer;
import org.waveprotocol.wave.client.wavepanel.render.PagingHandlerProxy;
import org.waveprotocol.wave.client.wavepanel.render.ReplyManager;
import org.waveprotocol.wave.client.wavepanel.render.ShallowBlipRenderer;
import org.waveprotocol.wave.client.wavepanel.render.UndercurrentShallowBlipRenderer;
import org.waveprotocol.wave.client.wavepanel.view.ModelIdMapper;
import org.waveprotocol.wave.client.wavepanel.view.ModelIdMapperImpl;
import org.waveprotocol.wave.client.wavepanel.view.ViewIdMapper;
import org.waveprotocol.wave.client.wavepanel.view.dom.DomAsViewProvider;
import org.waveprotocol.wave.client.wavepanel.view.dom.ModelAsViewProvider;
import org.waveprotocol.wave.client.wavepanel.view.dom.ModelAsViewProviderImpl;
import org.waveprotocol.wave.client.wavepanel.view.dom.full.BlipQueueRenderer;
import org.waveprotocol.wave.client.wavepanel.view.dom.full.DomRenderer;
import org.waveprotocol.wave.client.wavepanel.view.dom.full.ViewFactories;
import org.waveprotocol.wave.client.wavepanel.view.dom.full.ViewFactory;
import org.waveprotocol.wave.client.wavepanel.view.dom.full.WavePanelResourceLoader;
import org.waveprotocol.wave.common.logging.LoggerBundle;
import org.waveprotocol.wave.concurrencycontrol.channel.OperationChannelMultiplexer;
import org.waveprotocol.wave.concurrencycontrol.channel.OperationChannelMultiplexerImpl;
import org.waveprotocol.wave.concurrencycontrol.channel.OperationChannelMultiplexerImpl.LoggerContext;
import org.waveprotocol.wave.concurrencycontrol.channel.ViewChannelFactory;
import org.waveprotocol.wave.concurrencycontrol.channel.ViewChannelImpl;
import org.waveprotocol.wave.concurrencycontrol.channel.WaveViewService;
import org.waveprotocol.wave.concurrencycontrol.common.UnsavedDataListenerFactory;
import org.waveprotocol.wave.model.conversation.ConversationBlip;
import org.waveprotocol.wave.model.conversation.ConversationThread;
import org.waveprotocol.wave.model.conversation.ObservableConversationView;
import org.waveprotocol.wave.model.conversation.WaveBasedConversationView;
import org.waveprotocol.wave.model.document.indexed.IndexedDocumentImpl;
import org.waveprotocol.wave.model.document.operation.DocInitialization;
import org.waveprotocol.wave.model.id.IdConstants;
import org.waveprotocol.wave.model.id.IdFilter;
import org.waveprotocol.wave.model.id.IdGenerator;
import org.waveprotocol.wave.model.id.IdGeneratorImpl;
import org.waveprotocol.wave.model.id.IdGeneratorImpl.Seed;
import org.waveprotocol.wave.model.id.IdURIEncoderDecoder;
import org.waveprotocol.wave.model.id.WaveId;
import org.waveprotocol.wave.model.id.WaveletId;
import org.waveprotocol.wave.model.schema.SchemaProvider;
import org.waveprotocol.wave.model.supplement.LiveSupplementedWaveImpl;
import org.waveprotocol.wave.model.supplement.ObservablePrimitiveSupplement;
import org.waveprotocol.wave.model.supplement.ObservableSupplementedWave;
import org.waveprotocol.wave.model.supplement.SupplementedWaveImpl.DefaultFollow;
import org.waveprotocol.wave.model.supplement.WaveletBasedSupplement;
import org.waveprotocol.wave.model.util.FuzzingBackOffScheduler;
import org.waveprotocol.wave.model.util.FuzzingBackOffScheduler.CollectiveScheduler;
import org.waveprotocol.wave.model.util.IdentityMap;
import org.waveprotocol.wave.model.util.Scheduler;
import org.waveprotocol.wave.model.version.HashedVersion;
import org.waveprotocol.wave.model.version.HashedVersionFactory;
import org.waveprotocol.wave.model.version.HashedVersionZeroFactoryImpl;
import org.waveprotocol.wave.model.wave.ParticipantId;
import org.waveprotocol.wave.model.wave.Wavelet;
import org.waveprotocol.wave.model.wave.data.DocumentFactory;
import org.waveprotocol.wave.model.wave.data.ObservableWaveletData;
import org.waveprotocol.wave.model.wave.data.WaveViewData;
import org.waveprotocol.wave.model.wave.data.impl.ObservablePluggableMutableDocument;
import org.waveprotocol.wave.model.wave.data.impl.WaveletDataImpl;
import org.waveprotocol.wave.model.wave.opbased.ObservableWaveView;
import org.waveprotocol.wave.model.wave.opbased.OpBasedWavelet;
import org.waveprotocol.wave.model.wave.opbased.WaveViewImpl;
import org.waveprotocol.wave.model.wave.opbased.WaveViewImpl.WaveletConfigurator;
import org.waveprotocol.wave.model.wave.opbased.WaveViewImpl.WaveletFactory;

import java.util.Collections;
import java.util.Map;

/**
 * The second stage of client code.
 * <p>
 * This stage builds the wave model in memory, and also opens the channel to
 * make it live. Rendering code that operates on the model is also established
 * in this stage.
 *
 */
public interface StageTwo {

  /** @return the (live) conversations in the wave. */
  ObservableConversationView getConversations();

  /** @return the core wave. */
  ObservableWaveView getWave();

  /** @return the signed-in user's (live) supplementary data in the wave. */
  LocalSupplementedWave getSupplement();

  /** @return live blip read/unread information. */
  BlipReadStateMonitor getReadMonitor();

  /** @return the registry of document objects used for conversational blips. */
  WaveDocuments<? extends InteractiveDocument> getDocumentRegistry();

  /** @return the provider of view objects given model objects. */
  ModelAsViewProvider getModelAsViewProvider();

  /** @return the profile manager. */
  ProfileManager getProfileManager();

  /** @return the id generator. */
  IdGenerator getIdGenerator();

  /** @return the communication channel connector. */
  MuxConnector getConnector();

  /**
   * @return the blip content renderer, which needs to be flushed by anything
   *         requiring synchronous rendering.
   */
  BlipQueueRenderer getBlipQueue();

  /** @return controller of diff state. */
  DiffController getDiffController();

  /** @return the signed in user. */
  ParticipantId getSignedInUser();

  /** @return a unique string identifying this session. */
  String getSessionId();

  /** @return stage one. */
  StageOne getStageOne();

  /** @return Reader. */
  Reader getReader();

  /**
   * Default implementation of the stage two configuration. Each component is
   * defined by a factory method, any of which may be overridden in order to
   * stub out some dependencies. Circular dependencies are not detected.
   *
   */
  public static abstract class DefaultProvider extends AsyncHolder.Impl<StageTwo>
      implements StageTwo {
    // Asynchronously constructed and external dependencies
    protected final StageOne stageOne;
    private WaveViewData waveData;

    //
    // Synchronously constructed dependencies.
    //

    // Client stuff.

    private String sessionId;
    private ParticipantId signedInuser;
    private CollectiveScheduler rpcScheduler;

    // Wave stack.

    private IdGenerator idGenerator;
    private WaveDocuments<LazyContentDocument> documentRegistry;
    private WaveletOperationalizer wavelets;
    private WaveViewImpl<OpBasedWavelet> wave;
    private MuxConnector connector;

    // Model objects

    private ProfileManager profileManager;
    private ObservableConversationView conversations;
    private LocalSupplementedWave supplement;
    private BlipReadStateMonitor readMonitor;

    // State Monitors
    private ThreadReadStateMonitor threadReadStateMonitor;

    // Rendering objects.

    private ViewIdMapper viewIdMapper;
    private ShallowBlipRenderer blipDetailer;
    private DomRenderer renderer;
    private BlipQueueRenderer queueRenderer;
    private ModelAsViewProvider modelAsView;
    private DiffController diffController;
    private Reader reader;

    public DefaultProvider(StageOne stageOne) {
      this.stageOne = stageOne;
    }

    /**
     * Creates the second stage.
     */
    @Override
    protected void create(final Accessor<StageTwo> whenReady) {
      onStageInit();

      final CountdownLatch synchronizer = CountdownLatch.create(2, new Command() {
        @Override
        public void execute() {
          install();
          onStageLoaded();
          whenReady.use(DefaultProvider.this);
        }
      });

      fetchWave(new Accessor<WaveViewData>() {
        @Override
        public void use(WaveViewData x) {
          waveData = x;
          synchronizer.tick();
        }
      });

      // Defer everything else, to let the RPC go out.
      SchedulerInstance.getMediumPriorityTimer().scheduleDelayed(new Task() {
        @Override
        public void execute() {
          installStatics();
          synchronizer.tick();
        }
      }, 20);
    }

    /** Notifies this provider that the stage is about to be loaded. */
    protected void onStageInit() {
    }

    /** Notifies this provider that the stage has been loaded. */
    protected void onStageLoaded() {
    }

    @Override
    public final StageOne getStageOne() {
      return stageOne;
    }

    @Override
    public final String getSessionId() {
      return sessionId == null ? sessionId = createSessionId() : sessionId;
    }

    protected final ViewIdMapper getViewIdMapper() {
      return viewIdMapper == null ? viewIdMapper = createViewIdMapper() : viewIdMapper;
    }

    protected final ShallowBlipRenderer getBlipDetailer() {
      return blipDetailer == null ? blipDetailer = createBlipDetailer() : blipDetailer;
    }

    protected final DomRenderer getRenderer() {
      return renderer == null ? renderer = createRenderer() : renderer;
    }

    protected final ThreadReadStateMonitor getThreadReadStateMonitor() {
      return threadReadStateMonitor == null ? threadReadStateMonitor =
        createThreadReadStateMonitor() : threadReadStateMonitor;
    }

    @Override
    public final BlipQueueRenderer getBlipQueue() {
      return queueRenderer == null ? queueRenderer = createBlipQueueRenderer() : queueRenderer;
    }

    @Override
    public final ModelAsViewProvider getModelAsViewProvider() {
      return modelAsView == null ? modelAsView = createModelAsViewProvider() : modelAsView;
    }

    @Override
    public final ParticipantId getSignedInUser() {
      return signedInuser == null ? signedInuser = createSignedInUser() : signedInuser;
    }

    @Override
    public final IdGenerator getIdGenerator() {
      return idGenerator == null ? idGenerator = createIdGenerator() : idGenerator;
    }

    /** @return the scheduler to use for RPCs. */
    protected final CollectiveScheduler getRpcScheduler() {
      return rpcScheduler == null ? rpcScheduler = createRpcScheduler() : rpcScheduler;
    }

    @Override
    public final ProfileManager getProfileManager() {
      return profileManager == null ? profileManager = createProfileManager() : profileManager;
    }

    @Override
    public final MuxConnector getConnector() {
      return connector == null ? connector = createConnector() : connector;
    }

    @Override
    public final WaveViewImpl<OpBasedWavelet> getWave() {
      return wave == null ? wave = createWave() : wave;
    }

    protected final WaveletOperationalizer getWavelets() {
      return wavelets == null ? wavelets = createWavelets() : wavelets;
    }

    @Override
    public final ObservableConversationView getConversations() {
      return conversations == null ? conversations = createConversations() : conversations;
    }

    @Override
    public final LocalSupplementedWave getSupplement() {
      return supplement == null ? supplement = createSupplement() : supplement;
    }

    @Override
    public final BlipReadStateMonitor getReadMonitor() {
      return readMonitor == null ? readMonitor = createReadMonitor() : readMonitor;
    }

    @Override
    public final WaveDocuments<LazyContentDocument> getDocumentRegistry() {
      return documentRegistry == null
          ? documentRegistry = createDocumentRegistry() : documentRegistry;
    }

    protected final WaveViewData getWaveData() {
      Preconditions.checkState(waveData != null, "wave not ready");
      return waveData;
    }

    @Override
    public final DiffController getDiffController() {
      return diffController == null ? diffController = createDiffController() : diffController;
    }

    @Override
    public final Reader getReader() {
      return reader;
    }

    /** @return the id mangler for model objects. Subclasses may override. */
    protected ModelIdMapper createModelIdMapper() {
      return ModelIdMapperImpl.create(getConversations(), "UC");
    }

    /** @return the id mangler for view objects. Subclasses may override. */
    protected ViewIdMapper createViewIdMapper() {
      return new ViewIdMapper(createModelIdMapper());
    }

    /** @return the id of the signed-in user. Subclassses may override. */
    protected abstract ParticipantId createSignedInUser();

    /** @return the unique id for this client session. */
    protected abstract String createSessionId();

    /** @return the id generator for model object. Subclasses may override. */
    protected IdGenerator createIdGenerator() {
      final String seed = getSessionId();
      // Replace with session.
      return new IdGeneratorImpl(getSignedInUser().getDomain(), new Seed() {
        @Override
        public String get() {
          return seed;
        }
      });
    }

    /** @return the scheduler to use for RPCs. Subclasses may override. */
    protected CollectiveScheduler createRpcScheduler() {
      // Use a scheduler that runs closely-timed tasks at the same time.
      return new OptimalGroupingScheduler(SchedulerInstance.getLowPriorityTimer());
    }

    protected WaveletOperationalizer createWavelets() {
      return WaveletOperationalizer.create(getWaveData().getWaveId(), getSignedInUser());
    }

    protected WaveViewImpl<OpBasedWavelet> createWave() {
      WaveViewData snapshot = getWaveData();
      // The operationalizer makes the wavelets function via operation control.
      // The hookup with concurrency-control and remote operation streams occurs
      // later in createUpgrader().
      final WaveletOperationalizer operationalizer = getWavelets();
      WaveletFactory<OpBasedWavelet> waveletFactory = new WaveletFactory<OpBasedWavelet>() {
        @Override
        public OpBasedWavelet create(WaveId waveId, WaveletId id, ParticipantId creator) {
          long now = System.currentTimeMillis();
          ObservableWaveletData data = new WaveletDataImpl(id,
              creator,
              now,
              0L,
              HashedVersion.unsigned(0),
              now,
              waveId,
              getDocumentRegistry());
          return operationalizer.operationalize(data);
        }
      };
      WaveViewImpl<OpBasedWavelet> wave =
          WaveViewImpl.create(waveletFactory, getWaveData().getWaveId(), getIdGenerator(),
              getSignedInUser(), WaveletConfigurator.ADD_CREATOR);

      // Populate the initial state.
      for (ObservableWaveletData waveletData : snapshot.getWavelets()) {
        wave.addWavelet(operationalizer.operationalize(waveletData));
      }
      return wave;
    }

    /** @return the conversations in the wave. Subclasses may override. */
    protected ObservableConversationView createConversations() {
      return WaveBasedConversationView.create(getWave(), getIdGenerator());
    }

    /** @return the user supplement of the wave. Subclasses may override. */
    protected LocalSupplementedWave createSupplement() {
      Wavelet udw = getWave().getUserData();
      if (udw == null) {
         udw = getWave().createUserData();
      }
      ObservablePrimitiveSupplement state = WaveletBasedSupplement.create(udw);
      ObservableSupplementedWave live = new LiveSupplementedWaveImpl(
          state, getWave(), getSignedInUser(), DefaultFollow.ALWAYS, getConversations());
      return LocalSupplementedWaveImpl.create(getWave(), live);
    }

    /** @return a supplement to the supplement, to get exact read/unread counts. */
    protected BlipReadStateMonitor createReadMonitor() {
      return BlipReadStateMonitorImpl.create(
          getWave().getWaveId(), getSupplement(), getConversations());
    }

    /** @return the registry of documents in the wave. Subclasses may override. */
    protected WaveDocuments<LazyContentDocument> createDocumentRegistry() {
      IndexedDocumentImpl.performValidation = false;

      DocumentFactory<?> dataDocFactory =
          ObservablePluggableMutableDocument.createFactory(createSchemas());
      DocumentFactory<LazyContentDocument> blipDocFactory =
          new DocumentFactory<LazyContentDocument>() {
            private final Registries registries = RegistriesHolder.get();

            @Override
            public LazyContentDocument create(
                WaveletId waveletId, String docId, DocInitialization content) {
              // TODO(piotrkaleta,hearnden): hook up real diff state.
              SimpleDiffDoc noDiff = SimpleDiffDoc.create(content, null);
              return LazyContentDocument.create(registries, noDiff);
            }
          };

      return WaveDocuments.create(blipDocFactory, dataDocFactory);
    }

    protected abstract SchemaProvider createSchemas();

    /** @return the RPC interface for wave communication. */
    protected abstract WaveViewService createWaveViewService();

    /** @return upgrader for activating stacklets. Subclasses may override. */
    protected MuxConnector createConnector() {
      LoggerBundle logger = LoggerBundle.NOP_IMPL;
      LoggerContext loggers = new LoggerContext(logger, logger, logger, logger);

      IdURIEncoderDecoder uriCodec = new IdURIEncoderDecoder(new ClientPercentEncoderDecoder());
      HashedVersionFactory hashFactory = new HashedVersionZeroFactoryImpl(uriCodec);

      Scheduler scheduler = new FuzzingBackOffScheduler.Builder(getRpcScheduler())
          .setInitialBackOffMs(ClientFlags.get().initialRpcBackoffMs())
          .setMaxBackOffMs(ClientFlags.get().maxRpcBackoffMs())
          .setRandomisationFactor(0.5)
          .build();

      ViewChannelFactory viewFactory = ViewChannelImpl.factory(createWaveViewService(), logger);
      UnsavedDataListenerFactory unsyncedListeners = UnsavedDataListenerFactory.NONE;

      WaveletId udwId = getIdGenerator().newUserDataWaveletId(getSignedInUser().getAddress());
      final IdFilter filter = IdFilter.of(Collections.singleton(udwId),
          Collections.singleton(IdConstants.CONVERSATION_WAVELET_PREFIX));

      WaveletDataImpl.Factory snapshotFactory =
          WaveletDataImpl.Factory.create(getDocumentRegistry());
      final OperationChannelMultiplexer mux =
          new OperationChannelMultiplexerImpl(getWave().getWaveId(),
              viewFactory,
              snapshotFactory,
              loggers,
              unsyncedListeners,
              scheduler,
              hashFactory);

      final WaveViewImpl<OpBasedWavelet> wave = getWave();

      return new MuxConnector() {
        @Override
        public void connect(Command onOpened) {
          LiveChannelBinder.openAndBind(getWavelets(),
              wave,
              getDocumentRegistry(),
              mux,
              filter,
              onOpened);
        }

        @Override
        public void close() {
          mux.close();
        }
      };
    }

    /** @return the manager of user identities. Subclasses may override. */
    protected ProfileManager createProfileManager() {
      return new ProfileManagerImpl();
    }

    /** @return the renderer of intrinsic blip state. Subclasses may override. */
    protected ShallowBlipRenderer createBlipDetailer() {
      return new UndercurrentShallowBlipRenderer(getProfileManager(), getSupplement());
    }

    /** @return the thread state monitor. Subclasses may override. */
    protected ThreadReadStateMonitor createThreadReadStateMonitor() {
      return ThreadReadStateMonitorImpl.create(getSupplement(), getConversations());
    }

    /** @return the renderer of intrinsic blip state. Subclasses may override. */
    protected BlipQueueRenderer createBlipQueueRenderer() {
      DomAsViewProvider domAsView = stageOne.getDomAsViewProvider();
      ReplyManager replyManager = new ReplyManager(getModelAsViewProvider());

      // Add all doodads here.
      DocumentRegistries doodads = installDoodads(DocumentRegistries.builder()) // \u2620
          .use(InlineAnchorLiveRenderer.installer(getViewIdMapper(), replyManager, domAsView))
          .use(Gadget.install(getProfileManager(), getSupplement(), getSignedInUser()))
          .build();

      LiveConversationViewRenderer live =
          LiveConversationViewRenderer.create(SchedulerInstance.getLowPriorityTimer(),
              getConversations(), getModelAsViewProvider(), getBlipDetailer(), replyManager,
              getThreadReadStateMonitor(), getProfileManager(), getSupplement());
      live.init();

      BlipPager pager = BlipPager.create(
          getDocumentRegistry(), doodads, domAsView, getModelAsViewProvider(), getBlipDetailer(),
          stageOne.getWavePanel().getGwtPanel());

      // Collect various components required for paging blips in/out.
      PagingHandlerProxy pagingHandler = PagingHandlerProxy.create( // \u2620
          // Enables and disables the document rendering, as well blip metadata.
          pager,
          // Registers and deregisters profile listeners for name changes.
          live);

      return BlipQueueRenderer.create(pagingHandler);
    }

    protected ViewFactory createViewFactories() {
      return ViewFactories.FIXED;
    }

    protected DomRenderer createRenderer() {
      final BlipQueueRenderer pager = getBlipQueue();
      DocRefRenderer docRenderer = new DocRefRenderer() {
        @Override
        public UiBuilder render(
            ConversationBlip blip, IdentityMap<ConversationThread, UiBuilder> replies) {
          // Documents are rendered blank, and filled in later when
          // they get paged in.
          pager.add(blip);
          return DocRefRenderer.EMPTY.render(blip, replies);
        }
      };

      RenderingRules<UiBuilder> rules = new FullDomRenderer(
          getBlipDetailer(), docRenderer, getProfileManager(),
          getViewIdMapper(), createViewFactories(), getThreadReadStateMonitor());
      return new HtmlDomRenderer(ReductionBasedRenderer.of(rules, getConversations()));
    }

    protected DiffController createDiffController() {
      return DiffController.create(
          getConversations(), getSupplement(), getDocumentRegistry(), getModelAsViewProvider());
    }

    /**
     * Fetches and builds the core wave state.
     *
     * @param whenReady command to execute when the wave is built
     */
    protected abstract void fetchWave(final Accessor<WaveViewData> whenReady);

    /**
     * Installs parts of stage two that have no dependencies.
     * <p>
     * Subclasses may override this to change the set of installed features.
     */
    protected void installStatics() {
      WavePanelResourceLoader.loadCss();
    }

    protected DocumentRegistries.Builder installDoodads(DocumentRegistries.Builder doodads) {
      return doodads.use(new DoodadInstallers.GlobalInstaller() {
        @Override
        public void install(Registries r) {
          DiffAnnotationHandler.register(r.getAnnotationHandlerRegistry(), r.getPaintRegistry());
          DiffDeleteRenderer.register(r.getElementHandlerRegistry());
          StyleAnnotationHandler.register(r);
          TitleAnnotationHandler.register(r);
          LinkAnnotationHandler.register(r, createLinkAttributeAugmenter());
          SelectionAnnotationHandler.register(r, getSessionId(), getProfileManager());
        }
      });
    }

    protected LinkAttributeAugmenter createLinkAttributeAugmenter() {
      return new LinkAttributeAugmenter() {
        @Override
        public Map<String, String> augment(Map<String, Object> annotations, boolean isEditing,
            Map<String, String> current) {
          return current;
        }
      };
    }

    protected ModelAsViewProvider createModelAsViewProvider() {
      return new ModelAsViewProviderImpl(getViewIdMapper(), stageOne.getDomAsViewProvider());
    }

    /**
     * Installs parts of stage two that have dependencies.
     * <p>
     * This method is only called once all asynchronously loaded components of
     * stage two are ready.
     * <p>
     * Subclasses may override this to change the set of installed features.
     */
    protected void install() {
      // Install diff control before rendering, because logical diff state may
      // need to be adjusted due to arbitrary UI policies.
      getDiffController().install();

      // Install rendering capabilities, then render if necessary.
      stageOne.getDomAsViewProvider().setRenderer(getRenderer());
      ensureRendered();

      // Install eager UI features
      installFeatures();

      // Activate liveness.
      getConnector().connect(null);
    }

    /**
     * Ensures that the wave is rendered.
     * <p>
     * Subclasses may override (e.g., to use server-side rendering).
     */
    protected void ensureRendered() {
      // Default behaviour is to render the whole wave.
      Element e = getRenderer().render(getConversations());
      stageOne.getWavePanel().init(e);
    }

    /**
     * Installs the eager features of this stage.
     */
    protected void installFeatures() {
      // Eagerly install some features.
<<<<<<< HEAD
      Reader.install(getSupplement(), stageOne.getFocusFrame(), getModelAsViewProvider(),
=======
      reader = Reader.install(getSupplement(), stageOne.getFocusFrame(), getModelAsViewProvider(),
>>>>>>> 994ac874
          getDocumentRegistry());
    }
  }
}<|MERGE_RESOLUTION|>--- conflicted
+++ resolved
@@ -720,11 +720,7 @@
      */
     protected void installFeatures() {
       // Eagerly install some features.
-<<<<<<< HEAD
-      Reader.install(getSupplement(), stageOne.getFocusFrame(), getModelAsViewProvider(),
-=======
       reader = Reader.install(getSupplement(), stageOne.getFocusFrame(), getModelAsViewProvider(),
->>>>>>> 994ac874
           getDocumentRegistry());
     }
   }
