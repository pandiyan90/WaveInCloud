--- conflicted
+++ resolved
@@ -87,14 +87,8 @@
    *         null if there was an error. If a delta straddles one of the
    *         requested version boundaries, it will be included.
    */
-<<<<<<< HEAD
-  Collection<ProtocolWaveletDelta> requestTransformedHistory(
-      ProtocolHashedVersion versionStart, ProtocolHashedVersion versionEnd)
-      throws AccessControlException, WaveletStateException;
-=======
   Collection<VersionedWaveletDelta> requestTransformedHistory(HashedVersion versionStart,
       HashedVersion versionEnd) throws AccessControlException, WaveletStateException;
->>>>>>> b3cdfbbd
 
   /**
    * @param participantId id of participant attempting to gain access to
