--- conflicted
+++ resolved
@@ -77,16 +77,12 @@
     server.addServlet("/fetch/*", injector.getInstance(FetchServlet.class));
     server.addServlet("/auth", injector.getInstance(AuthenticationServlet.class));
     server.addServlet("/robot/*", injector.getInstance(RobotRegistrationServlet.class));
-<<<<<<< HEAD
     server.addServlet("/", injector.getInstance(WaveClientServlet.class));
-    
-=======
 
     RobotsGateway robotsGateway = injector.getInstance(RobotsGateway.class);
     WaveBus waveBus = injector.getInstance(WaveBus.class);
     waveBus.subscribe(robotsGateway);
 
->>>>>>> 74625805
     ProtocolWaveClientRpc.Interface rpcImpl =
         injector.getInstance(ProtocolWaveClientRpc.Interface.class);
     server.registerService(ProtocolWaveClientRpc.newReflectiveService(rpcImpl));
