/**
 * Copyright 2009 Google Inc.
 *
 * Licensed under the Apache License, Version 2.0 (the "License");
 * you may not use this file except in compliance with the License.
 * You may obtain a copy of the License at
 *
 *      http://www.apache.org/licenses/LICENSE-2.0
 *
 * Unless required by applicable law or agreed to in writing, software
 * distributed under the License is distributed on an "AS IS" BASIS,
 * WITHOUT WARRANTIES OR CONDITIONS OF ANY KIND, either express or implied.
 * See the License for the specific language governing permissions and
 * limitations under the License.
 *
 */

package org.waveprotocol.wave.examples.fedone.rpc;

import com.google.common.collect.Maps;
import com.google.protobuf.CodedInputStream;
import com.google.protobuf.CodedOutputStream;
import com.google.protobuf.JsonFormat;
import com.google.protobuf.Message;
import com.google.protobuf.MessageLite;
import com.google.protobuf.UnknownFieldSet;

import org.waveprotocol.wave.examples.fedone.util.Log;

import java.io.IOException;
import java.io.OutputStream;
import java.nio.ByteBuffer;
import java.nio.channels.ByteChannel;
import java.util.Map;
import java.util.concurrent.ExecutorService;
import java.util.concurrent.Executors;

/**
 * Create a two-way channel for protocol buffer exchange. Enhances this exchange
 * with metadata in the form of sequence numbers.
 * 
 *
 */
public class SequencedProtoChannel extends MessageExpectingChannel {
  private static final Log LOG = Log.get(SequencedProtoChannel.class);
  private final CodedOutputStream outputStream;
  private final ByteChannel channel;
  private final ExecutorService threadPool;
  private final Runnable asyncRead;
  private boolean isReading = false;
  
  /**
   * Internal helper method to remove and return the specified number of bytes
   * from the beginning of the specified ByteBuffer.
   * 
   * @param buffer the ByteBuffer instance to remove data from
   * @param size the number of bytes requested
   * @return an array of length exactly equal to size, the bytes at the start of
   *         the buffer which have now been removed - or null if the buffer
   *         contained less than this number of bytes
   */
  private static byte[] popFromBuffer(ByteBuffer buffer, int size) {
    if (buffer.position() < size) {
      return null;
    } else {
      byte[] result = new byte[size];
      buffer.flip();
      buffer.get(result);
      buffer.compact();
      return result;
    }
  }

  /**
   * Instantiate a new SequencedProtoChannel. Requires the backing SocketChannel
   * as well as the ProtoCallback to be notified on incoming messages.
   * 
   * @param channel the backing ByteChannel, which must be blocking
   * @param callback the callback for incoming known and unknown messages
   * @param threadPool the service used to create threads
   */
  public SequencedProtoChannel(final ByteChannel channel, final ProtoCallback callback,
      ExecutorService threadPool) {
    this.channel = channel;
    this.threadPool = threadPool;

    this.asyncRead = new Runnable() {
      @Override
      public void run() {
        final int bufferSize = 8192 * 4;
        ByteBuffer inputBuffer = ByteBuffer.allocate(bufferSize);
        int requiredSize = -1;
        try {
          // we don't have enough data - read from buffer
          while (-1 != channel.read(inputBuffer)) {
            
            // While there's still data available, try to process it.
            while (inputBuffer.position() > 0) {

              // Grab our requiredSize if we still need it, popping a 32-bit int.
              if (requiredSize == -1) {
                byte[] buffer = popFromBuffer(inputBuffer, CodedOutputStream.LITTLE_ENDIAN_32_SIZE);
                if (buffer != null) {
                  requiredSize = CodedInputStream.newInstance(buffer).readRawLittleEndian32();
                } else {
                  // not enough data - fall out
                  break;
                }
              }
  
              // Try to grab the whole payload.
              if (requiredSize > bufferSize) {
                throw new IllegalStateException(String.format("Payload (%d bytes) too large for" +
                		" buffer (%d bytes)", requiredSize, bufferSize));
              } else if (requiredSize > -1) {
                byte[] buffer = popFromBuffer(inputBuffer, requiredSize);
                if (buffer != null) {
                  CodedInputStream inputStream = CodedInputStream.newInstance(buffer);
                  long incomingSequenceNo = inputStream.readInt64();
                  String messageType = inputStream.readString();
                  Message prototype = getMessagePrototype(messageType);
                  if (prototype == null) {
                    LOG.info("Received misunderstood message (??? " + messageType + " ???, seq "
                        + incomingSequenceNo + ") from: " + channel);
                    // We have to emulate some of the semantics of reading a
                    // whole message here, including reading its encoded length.
                    final int length = inputStream.readRawVarint32();
                    final int oldLimit = inputStream.pushLimit(length);
                    UnknownFieldSet unknownFieldSet = UnknownFieldSet.parseFrom(inputStream);
                    inputStream.popLimit(oldLimit);
                    callback.unknown(incomingSequenceNo, messageType, unknownFieldSet);
                  } else {
                    // TODO: change to LOG.debug
                    LOG.fine("Received message (" + messageType + ", seq "
                        + incomingSequenceNo + ") from: " + channel);
                    Message.Builder builder = prototype.newBuilderForType();
                    inputStream.readMessage(builder, null);
                    callback.message(incomingSequenceNo, builder.build());
                  }
  
                  // Reset the required size for the next invocation of this loop.
                  requiredSize = -1;
                } else {
                  // not enough data - fall out
                  break;
                }
              }
            }
          }
        } catch (IOException e) {
          // TODO: error case.
          e.printStackTrace();
        }
      }
    };

    outputStream = CodedOutputStream.newInstance(new OutputStream() {
      @Override
      public void write(int b) throws IOException {
        channel.write(ByteBuffer.wrap(new byte[] {(byte) b}));
      }

      @Override
      public void write(byte[] buf) throws IOException {
        channel.write(ByteBuffer.wrap(buf));
      }

      @Override
      public void write(byte[] buf, int off, int len) throws IOException {
        channel.write(ByteBuffer.wrap(buf, off, len));
      }
    });
  }

  /**
   * Create a new SequencedProtoChannel with a default thread executor. See
   * {@link #SequencedProtoChannel(ByteChannel, ProtoCallback, ExecutorService)}.
   */
  public SequencedProtoChannel(ByteChannel channel, ProtoCallback callback) {
    this(channel, callback, Executors.newSingleThreadExecutor());
  }

  /**
   * Kick off this class's asynchronous read method. Must be called to receive
   * any messages on the callback.
   */
  @Override
  public void startAsyncRead() {
    if (isReading) {
      throw new IllegalStateException("This protoChannel is already reading asynchronously.");
    }
    threadPool.execute(asyncRead);
    isReading = true;
  }
  
  /**
   * Send the given message across the connection along with the sequence number.
   * 
   * @param sequenceNo
   * @param message
   */
  public void sendMessage(long sequenceNo, Message message) {
<<<<<<< HEAD
    String messageType = message.getDescriptorForType().getFullName();    
=======
    internalSendMessage(sequenceNo, message, message.getDescriptorForType().getFullName());
  }

  private void internalSendMessage(long sequenceNo, MessageLite message, String messageType) {
    int messageSize = message.getSerializedSize();
>>>>>>> 26aef847
    int size = CodedOutputStream.computeInt64SizeNoTag(sequenceNo)
             + CodedOutputStream.computeStringSizeNoTag(messageType)
             + CodedOutputStream.computeMessageSizeNoTag(message);
    // TODO: change to LOG.debug
    LOG.fine("Sending message (" + messageType + ", seq " + sequenceNo + ") to: " + channel);
    // Only one message should be written at at time.
    synchronized (outputStream) {
      try {
        // TODO: turn this into a data structure which can read/write itself
        outputStream.writeRawLittleEndian32(size); // i.e., not including itself
        outputStream.writeInt64NoTag(sequenceNo);
        outputStream.writeStringNoTag(messageType);
        outputStream.writeMessageNoTag(message);
        outputStream.flush();
      } catch (IOException e) {
        throw new IllegalStateException(e);
      }
    }
  }
}<|MERGE_RESOLUTION|>--- conflicted
+++ resolved
@@ -200,15 +200,11 @@
    * @param message
    */
   public void sendMessage(long sequenceNo, Message message) {
-<<<<<<< HEAD
-    String messageType = message.getDescriptorForType().getFullName();    
-=======
     internalSendMessage(sequenceNo, message, message.getDescriptorForType().getFullName());
   }
 
   private void internalSendMessage(long sequenceNo, MessageLite message, String messageType) {
     int messageSize = message.getSerializedSize();
->>>>>>> 26aef847
     int size = CodedOutputStream.computeInt64SizeNoTag(sequenceNo)
              + CodedOutputStream.computeStringSizeNoTag(messageType)
              + CodedOutputStream.computeMessageSizeNoTag(message);
