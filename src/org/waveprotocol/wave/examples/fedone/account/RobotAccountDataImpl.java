/**
 * Copyright 2010 Google Inc.
 *
 * Licensed under the Apache License, Version 2.0 (the "License");
 * you may not use this file except in compliance with the License.
 * You may obtain a copy of the License at
 *
 *      http://www.apache.org/licenses/LICENSE-2.0
 *
 * Unless required by applicable law or agreed to in writing, software
 * distributed under the License is distributed on an "AS IS" BASIS,
 * WITHOUT WARRANTIES OR CONDITIONS OF ANY KIND, either express or implied.
 * See the License for the specific language governing permissions and
 * limitations under the License.
 *
 */

package org.waveprotocol.wave.examples.fedone.account;

import com.google.common.base.Preconditions;

import org.waveprotocol.wave.examples.fedone.robots.RobotCapabilities;

/**
 * Robot Account implementation.
 *
 * @author ljvderijk@google.com (Lennard de Rijk)
 */
public final class RobotAccountDataImpl implements RobotAccountData {

  private final String address;
  private final String url;
  private final RobotCapabilities capabilities;
  private final boolean isVerified;

  /**
   * Creates a new {@link RobotAccountData}.
   *
   *  The capabilities map and version may only be null if the capabilitiesHash
   * is null and vice versa.
   *
   * @param address non-null address for this account.
   * @param url non-null Url where the robot can be reached.
   * @param capabilities {@link RobotCapabilities} representing the robot's
   *        capabilties.xml. May be null.
   * @param isVerified boolean indicating whether this {@link RobotAccountData}
   *        has been verified.
   */
<<<<<<< HEAD
  public RobotAccountDataImpl(String address, String url, Map<EventType, Capability> capabilities,
      String capabilitiesHash, boolean isVerified) {
    Preconditions.checkNotNull(address, "Address can not be null");
=======
  public RobotAccountDataImpl(
      String username, String url, RobotCapabilities capabilities, boolean isVerified) {
    Preconditions.checkNotNull(username, "Username can not be null");
>>>>>>> 675b7f3c
    Preconditions.checkNotNull(url, "Url can not be null");
    Preconditions.checkArgument(!url.endsWith("/"), "Url must not end with /");

    this.address = address;
    this.url = url;
    this.capabilities = capabilities;
    this.isVerified = isVerified;
  }

  @Override
  public String getAddress() {
    return address;
  }

  @Override
  public boolean isHuman() {
    return false;
  }

  @Override
  public HumanAccountData asHuman() {
    throw new UnsupportedOperationException("Can't turn a RobotAccount into a HumanAccount");
  }

  @Override
  public boolean isRobot() {
    return true;
  }

  @Override
  public RobotAccountData asRobot() {
    return this;
  }

  @Override
  public String getUrl() {
    return url;
  }

  @Override
  public RobotCapabilities getCapabilities() {
    return capabilities;
  }

  @Override
  public boolean isVerified() {
    return isVerified;
  }

  @Override
  public int hashCode() {
    final int prime = 31;
    int result = 1;
    result = prime * result + ((capabilities == null) ? 0 : capabilities.hashCode());
    result = prime * result + (isVerified ? 1231 : 1237);
    result = prime * result + url.hashCode();
    result = prime * result + address.hashCode();
    return result;
  }

  /**
   * Robots are equal if their username, url, capabilities and verification are
   * equal.
   */
  @Override
  public boolean equals(Object obj) {
    if (this == obj) {
      return true;
    }
    if (!(obj instanceof RobotAccountDataImpl)) {
      return false;
    }

    RobotAccountDataImpl other = (RobotAccountDataImpl) obj;

    if (capabilities == null) {
      if (other.capabilities != null) {
        return false;
      }
    }
<<<<<<< HEAD
    if (capabilitiesHash == null) {
      if (other.capabilitiesHash != null) {
        return false;
      }
    }

    return address.equals(other.address) && url.equals(other.url)
        && capabilities.equals(other.capabilities)
        && capabilitiesHash.equals(other.capabilitiesHash) && isVerified == other.isVerified;
=======
    return username.equals(other.username) && url.equals(other.url)
        && capabilities.equals(other.capabilities) && isVerified == other.isVerified;
>>>>>>> 675b7f3c
  }
}<|MERGE_RESOLUTION|>--- conflicted
+++ resolved
@@ -1,17 +1,17 @@
 /**
  * Copyright 2010 Google Inc.
  *
- * Licensed under the Apache License, Version 2.0 (the "License");
- * you may not use this file except in compliance with the License.
- * You may obtain a copy of the License at
+ *  Licensed under the Apache License, Version 2.0 (the "License"); you may not
+ * use this file except in compliance with the License. You may obtain a copy of
+ * the License at
  *
- *      http://www.apache.org/licenses/LICENSE-2.0
+ *  http://www.apache.org/licenses/LICENSE-2.0
  *
- * Unless required by applicable law or agreed to in writing, software
- * distributed under the License is distributed on an "AS IS" BASIS,
- * WITHOUT WARRANTIES OR CONDITIONS OF ANY KIND, either express or implied.
- * See the License for the specific language governing permissions and
- * limitations under the License.
+ *  Unless required by applicable law or agreed to in writing, software
+ * distributed under the License is distributed on an "AS IS" BASIS, WITHOUT
+ * WARRANTIES OR CONDITIONS OF ANY KIND, either express or implied. See the
+ * License for the specific language governing permissions and limitations under
+ * the License.
  *
  */
 
@@ -46,15 +46,9 @@
    * @param isVerified boolean indicating whether this {@link RobotAccountData}
    *        has been verified.
    */
-<<<<<<< HEAD
-  public RobotAccountDataImpl(String address, String url, Map<EventType, Capability> capabilities,
-      String capabilitiesHash, boolean isVerified) {
+  public RobotAccountDataImpl(
+      String address, String url, RobotCapabilities capabilities, boolean isVerified) {
     Preconditions.checkNotNull(address, "Address can not be null");
-=======
-  public RobotAccountDataImpl(
-      String username, String url, RobotCapabilities capabilities, boolean isVerified) {
-    Preconditions.checkNotNull(username, "Username can not be null");
->>>>>>> 675b7f3c
     Preconditions.checkNotNull(url, "Url can not be null");
     Preconditions.checkArgument(!url.endsWith("/"), "Url must not end with /");
 
@@ -135,19 +129,8 @@
         return false;
       }
     }
-<<<<<<< HEAD
-    if (capabilitiesHash == null) {
-      if (other.capabilitiesHash != null) {
-        return false;
-      }
-    }
 
     return address.equals(other.address) && url.equals(other.url)
-        && capabilities.equals(other.capabilities)
-        && capabilitiesHash.equals(other.capabilitiesHash) && isVerified == other.isVerified;
-=======
-    return username.equals(other.username) && url.equals(other.url)
-        && capabilities.equals(other.capabilities) && isVerified == other.isVerified;
->>>>>>> 675b7f3c
+           && capabilities.equals(other.capabilities) && isVerified == other.isVerified;
   }
 }