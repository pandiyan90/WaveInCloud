--- conflicted
+++ resolved
@@ -100,13 +100,8 @@
     bind(certs).annotatedWith(Names.named("certs")).toInstance(Arrays.<String> asList());
 
     bind(ProtoSerializer.class).in(Singleton.class);
-<<<<<<< HEAD
     
     bind(Configuration.class).toInstance(Configuration.getConfiguration());
-=======
-
-    bind(Configuration.class).toInstance(ConfigurationProvider.get());
->>>>>>> 8b24a4f9
   }
 
   @Provides
