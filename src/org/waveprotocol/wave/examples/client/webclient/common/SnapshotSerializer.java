--- conflicted
+++ resolved
@@ -55,11 +55,6 @@
  * @author Joseph Gentle (josephg@gmail.com)
  */
 public class SnapshotSerializer {
-<<<<<<< HEAD
-  private static final DocumentFactory<?> DOCUMENT_FACTORY = BasicFactories.muteDocumentFactory();
-
-=======
->>>>>>> e5fa8a08
   private SnapshotSerializer() {
   }
 
@@ -91,20 +86,7 @@
 
     return builder.build();
   }
-<<<<<<< HEAD
-
-  // TODO(josephg): This is copied from WaveletDataUtil, which is not included
-  // in the client. Include a similar class in the client, and move this
-  // function out of here.
-  private static ObservableWaveletData createEmptyWavelet(
-      WaveletName waveletName, ParticipantId author, long creationTimeStamp) {
-    return WaveletDataImpl.Factory.create(DOCUMENT_FACTORY).create(new EmptyWaveletSnapshot(
-        waveletName.waveId, waveletName.waveletId, author, creationTimeStamp));
-  }
-
-=======
   
->>>>>>> e5fa8a08
   /**
    * Deserializes the snapshot contained in the {@link WaveletSnapshot}
    * into a {@link WaveletData}.
