--- conflicted
+++ resolved
@@ -59,12 +59,7 @@
     HumanAccountData account = new HumanAccountDataImpl(
         ParticipantId.ofUnsafe("frodo@example.com"), new PasswordDigest("password".toCharArray()));
     store.putAccount(account);
-<<<<<<< HEAD
-    servlet = new AuthenticationServlet(
-        AuthTestUtil.make(), new SessionManager(new MemoryStore()));
-=======
     servlet = new AuthenticationServlet(AuthTestUtil.make(), new SessionManagerImpl(store));
->>>>>>> 76a1195f
     AccountStoreHolder.init(store);
   }
 
