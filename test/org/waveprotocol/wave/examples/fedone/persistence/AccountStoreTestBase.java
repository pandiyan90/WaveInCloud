/**
 * Copyright 2010 Google Inc.
 *
 *  Licensed under the Apache License, Version 2.0 (the "License"); you may not
 * use this file except in compliance with the License. You may obtain a copy of
 * the License at
 *
 *  http://www.apache.org/licenses/LICENSE-2.0
 *
 *  Unless required by applicable law or agreed to in writing, software
 * distributed under the License is distributed on an "AS IS" BASIS, WITHOUT
 * WARRANTIES OR CONDITIONS OF ANY KIND, either express or implied. See the
 * License for the specific language governing permissions and limitations under
 * the License.
 *
 */

package org.waveprotocol.wave.examples.fedone.persistence;

import com.google.common.collect.Maps;
import com.google.wave.api.ProtocolVersion;
import com.google.wave.api.event.EventType;
import com.google.wave.api.robot.Capability;

import junit.framework.TestCase;

import org.waveprotocol.wave.examples.fedone.account.AccountData;
import org.waveprotocol.wave.examples.fedone.account.HumanAccountData;
import org.waveprotocol.wave.examples.fedone.account.HumanAccountDataImpl;
import org.waveprotocol.wave.examples.fedone.account.RobotAccountData;
import org.waveprotocol.wave.examples.fedone.account.RobotAccountDataImpl;
<<<<<<< HEAD
import org.waveprotocol.wave.model.wave.ParticipantId;

import java.util.HashMap;
=======
import org.waveprotocol.wave.examples.fedone.robots.RobotCapabilities;
>>>>>>> b3cdfbbd

/**
 * Testcases for the {@link AccountStore}. Implementors of these testcases are
 * responsible for cleanup.
 *
 * @author ljvderijk@google.com (Lennard de Rijk)
 */
public abstract class AccountStoreTestBase extends TestCase {

  private static final ParticipantId HUMAN_ID = ParticipantId.ofUnsafe("human@example.com");

  private static final ParticipantId ROBOT_ID = ParticipantId.ofUnsafe("robot@example.com");

  private RobotAccountData robotAccount;

  private RobotAccountData updatedRobotAccount;

  private HumanAccountData humanAccount;

  private HumanAccountData convertedRobot;

  @Override
  protected void setUp() throws Exception {
    super.setUp();

<<<<<<< HEAD
    humanAccount = new HumanAccountDataImpl(HUMAN_ID);
    robotAccount = new RobotAccountDataImpl(ROBOT_ID, "example.com", null, null, false);
    updatedRobotAccount = new RobotAccountDataImpl(
        ROBOT_ID, "example.com", new HashMap<EventType, Capability>(), "FAKEHASH", true);
    convertedRobot = new HumanAccountDataImpl(ROBOT_ID);
=======
    humanAccount = new HumanAccountDataImpl(HUMAN_USERNAME);
    robotAccount = new RobotAccountDataImpl(ROBOT_USERNAME, "example.com", null, false);
    updatedRobotAccount =
        new RobotAccountDataImpl(ROBOT_USERNAME, "example.com", new RobotCapabilities(
            Maps.<EventType, Capability> newHashMap(), "FAKEHASH", ProtocolVersion.DEFAULT), true);
    convertedRobot = new HumanAccountDataImpl(ROBOT_USERNAME);
>>>>>>> b3cdfbbd
  }

  /**
   * Returns a new empty {@link AccountStore}.
   */
  protected abstract AccountStore newAccountStore();

  public final void testPutAccount() {
    AccountStore accountStore = newAccountStore();

    accountStore.putAccount(humanAccount);
    AccountData retrievedAccount = accountStore.getAccount(HUMAN_ID);
    assertEquals(humanAccount, retrievedAccount);

    accountStore.putAccount(robotAccount);
    retrievedAccount = accountStore.getAccount(ROBOT_ID);
    assertEquals(robotAccount, retrievedAccount);
  }

  public final void testPutAccountOverrides() {
    AccountStore accountStore = newAccountStore();

    accountStore.putAccount(robotAccount);
    AccountData account = accountStore.getAccount(ROBOT_ID);
    assertEquals(robotAccount, account);

    accountStore.putAccount(updatedRobotAccount);
    AccountData updatedAccount = accountStore.getAccount(ROBOT_ID);
    assertEquals(updatedRobotAccount, updatedAccount);
  }

  public final void testPutAccountCanChangeType() {
    AccountStore accountStore = newAccountStore();

    accountStore.putAccount(robotAccount);
    AccountData account = accountStore.getAccount(ROBOT_ID);
    assertEquals(robotAccount, account);

    accountStore.putAccount(convertedRobot);
    AccountData updatedAccount = accountStore.getAccount(ROBOT_ID);
    assertEquals(convertedRobot, updatedAccount);
  }

  public final void testRemoveAccount() {
    AccountStore accountStore = newAccountStore();

    accountStore.putAccount(robotAccount);
    AccountData account = accountStore.getAccount(ROBOT_ID);
    assertEquals(robotAccount, account);

    accountStore.removeAccount(ROBOT_ID);
    assertNull("Removed account was not null", accountStore.getAccount(ROBOT_ID));
  }
}<|MERGE_RESOLUTION|>--- conflicted
+++ resolved
@@ -1,17 +1,17 @@
 /**
  * Copyright 2010 Google Inc.
  *
- *  Licensed under the Apache License, Version 2.0 (the "License"); you may not
- * use this file except in compliance with the License. You may obtain a copy of
- * the License at
+ * Licensed under the Apache License, Version 2.0 (the "License");
+ * you may not use this file except in compliance with the License.
+ * You may obtain a copy of the License at
  *
- *  http://www.apache.org/licenses/LICENSE-2.0
+ *      http://www.apache.org/licenses/LICENSE-2.0
  *
- *  Unless required by applicable law or agreed to in writing, software
- * distributed under the License is distributed on an "AS IS" BASIS, WITHOUT
- * WARRANTIES OR CONDITIONS OF ANY KIND, either express or implied. See the
- * License for the specific language governing permissions and limitations under
- * the License.
+ * Unless required by applicable law or agreed to in writing, software
+ * distributed under the License is distributed on an "AS IS" BASIS,
+ * WITHOUT WARRANTIES OR CONDITIONS OF ANY KIND, either express or implied.
+ * See the License for the specific language governing permissions and
+ * limitations under the License.
  *
  */
 
@@ -29,13 +29,8 @@
 import org.waveprotocol.wave.examples.fedone.account.HumanAccountDataImpl;
 import org.waveprotocol.wave.examples.fedone.account.RobotAccountData;
 import org.waveprotocol.wave.examples.fedone.account.RobotAccountDataImpl;
-<<<<<<< HEAD
+import org.waveprotocol.wave.examples.fedone.robots.RobotCapabilities;
 import org.waveprotocol.wave.model.wave.ParticipantId;
-
-import java.util.HashMap;
-=======
-import org.waveprotocol.wave.examples.fedone.robots.RobotCapabilities;
->>>>>>> b3cdfbbd
 
 /**
  * Testcases for the {@link AccountStore}. Implementors of these testcases are
@@ -61,20 +56,12 @@
   protected void setUp() throws Exception {
     super.setUp();
 
-<<<<<<< HEAD
     humanAccount = new HumanAccountDataImpl(HUMAN_ID);
-    robotAccount = new RobotAccountDataImpl(ROBOT_ID, "example.com", null, null, false);
-    updatedRobotAccount = new RobotAccountDataImpl(
-        ROBOT_ID, "example.com", new HashMap<EventType, Capability>(), "FAKEHASH", true);
+    robotAccount = new RobotAccountDataImpl(ROBOT_ID, "example.com", null, false);
+    updatedRobotAccount =
+        new RobotAccountDataImpl(ROBOT_ID, "example.com", new RobotCapabilities(
+            Maps.<EventType, Capability> newHashMap(), "FAKEHASH", ProtocolVersion.DEFAULT), true);
     convertedRobot = new HumanAccountDataImpl(ROBOT_ID);
-=======
-    humanAccount = new HumanAccountDataImpl(HUMAN_USERNAME);
-    robotAccount = new RobotAccountDataImpl(ROBOT_USERNAME, "example.com", null, false);
-    updatedRobotAccount =
-        new RobotAccountDataImpl(ROBOT_USERNAME, "example.com", new RobotCapabilities(
-            Maps.<EventType, Capability> newHashMap(), "FAKEHASH", ProtocolVersion.DEFAULT), true);
-    convertedRobot = new HumanAccountDataImpl(ROBOT_USERNAME);
->>>>>>> b3cdfbbd
   }
 
   /**
