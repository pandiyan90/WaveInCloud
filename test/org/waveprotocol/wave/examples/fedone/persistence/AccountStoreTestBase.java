--- conflicted
+++ resolved
@@ -57,14 +57,7 @@
   protected void setUp() throws Exception {
     super.setUp();
 
-<<<<<<< HEAD
-    humanAccount = new HumanAccountDataImpl(HUMAN_ID);
     robotAccount = new RobotAccountDataImpl(ROBOT_ID, "example.com", "secret", null, false);
-    updatedRobotAccount =
-        new RobotAccountDataImpl(ROBOT_ID, "example.com", "secret", new RobotCapabilities(
-            Maps.<EventType, Capability> newHashMap(), "FAKEHASH", ProtocolVersion.DEFAULT), true);
-=======
-    robotAccount = new RobotAccountDataImpl(ROBOT_ID, "example.com", null, false);
 
     // For the updatedRobotAccount, we'll put a few capabilities in with a mix
     // of field values.
@@ -81,9 +74,8 @@
 //            CollectionUtils.newArrayList(Context.SIBLINGS, Context.PARENT), "blah"));
     
     updatedRobotAccount =
-        new RobotAccountDataImpl(ROBOT_ID, "example.com",
-            new RobotCapabilities(capabilities, "FAKEHASH", ProtocolVersion.DEFAULT), true);
->>>>>>> 4909b5ab
+        new RobotAccountDataImpl(ROBOT_ID, "example.com", "secret", new RobotCapabilities(
+            capabilities, "FAKEHASH", ProtocolVersion.DEFAULT), true);
     convertedRobot = new HumanAccountDataImpl(ROBOT_ID);
   }
 
