<!--
 * Copyright (C) 2009 Google Inc.
 *
 * Licensed under the Apache License, Version 2.0 (the "License");
 * you may not use this file except in compliance with the License.
 * You may obtain a copy of the License at
 *
 * http://www.apache.org/licenses/LICENSE-2.0
 *
 * Unless required by applicable law or agreed to in writing, software
 * distributed under the License is distributed on an "AS IS" BASIS,
 * WITHOUT WARRANTIES OR CONDITIONS OF ANY KIND, either express or implied.
 * See the License for the specific language governing permissions and
 * limitations under the License.
 *
 * Author: dhanji@google.com (Dhanji R. Prasanna)
 *         anorth@google.com (Alex North)
 -->
<project name="waveinabox" default="dist">
  <description>Wave in a Box</description>

  <property file="build.properties"/>

  <!-- Import classpath definitions. -->
  <import file="${build.classpath.path}"/>

  <!-- Pull in the Emma tasks -->
  <taskdef resource="emma_ant.properties" classpathref="test.libpath"/>

  <!-- Import macros -->
  <import file="${build.macros.path}"/>

  <property name="gwt.args" value=""/>

  <!-- Standard time properties and a timestamp pattern -->
  <tstamp>
    <format property="DSTAMP_INT" pattern="-yyyy-MM-dd"/>
  </tstamp>
  <property name="release.name" value="wave-${DSTAMP_INT}.zip"/>

  <!--=====
      Initialization
      =====-->

  <target name="clean" description="Cleans up the build artifacts and temporary directories">
    <delete dir="${build.dir}"/>
    <delete dir="${dist.dir}"/>
    <delete dir="${doc.dir}"/>
    <delete dir="${gen.dir}"/>
    <delete dir="${test.out.dir}"/>
    <delete dir="war/waveharness"/>
    <delete dir="war/webclient"/>
  </target>

  <target name="init">
    <mkdir dir="${build.proto.dir}"/>
    <mkdir dir="${build.src.dir}"/>
    <mkdir dir="${build.test.dir}"/>
    <mkdir dir="${coverage.dir}"/>
    <mkdir dir="${dist.dir}"/>
    <mkdir dir="${staging.dir}"/>
    <mkdir dir="${dep}"/>
    <mkdir dir="${test.out.dir}"/>
  </target>

  <!-- === IDE helper targets === -->

  <!-- Generates an eclipse .project file.
       TODO(danilatos): Make this work on Windows as well. For now,
       windows users can just copy the .project_template file manually. -->
  <target name="eclipse">
    <exec executable="tools/eclipse.sh"/>
  </target>

  <!--=====
      Builds
      ======-->

  <!-- === 
      Protocol buffer targets 
      Compiles generated proto sources. See build-proto.xml for generating
      proto sources from .proto files.
  === -->
  <target name="proto_compile_dep">
    <uptodate targetfile="${dep}/proto_compile" property="skip.proto_compile">
      <srcfiles dir="${lib.dir}" includes="**/*"/>
      <srcfiles dir="${src.proto.dir}" includes="**/*.java"/>
      <srcfiles dir="${src.proto.gwt.dir}" includes="**/*.java"/>
    </uptodate>
  </target>
  <target name="proto_compile" depends="init, proto_compile_dep"
      unless="skip.proto_compile" description="Compiles protocol buffers">
    <buildjava destdir="${build.proto.dir}">
      <src path="${src.proto.dir}"/>
      <src path="${src.proto.gwt.dir}" />
      <classpath>
        <path refid="libpath"/>
      </classpath>
    </buildjava>
    <touch file="${dep}/proto_compile"/>
  </target>

  <!-- === GXP targets === -->
  <target name="gen_gxp_dep">
    <uptodate targetfile="${dep}/gen_gxp" property="skip.gen_gxp">
      <srcfiles dir="${lib.runtime}/gxp" includes="*"/>
      <srcfiles dir="${src.dir}" includes="org/waveprotocol/box/server/gxp/*.gxp"/>
    </uptodate>
  </target>
  <!-- Generates the Java files from templates -->
  <target name="gen_gxp" description="Generates GXP files" 
      depends="init, gen_gxp_dep" unless="skip.gen_gxp">
    <gxpc srcdir="${src.dir}" srcpaths="${src.dir}" destdir="${gen.dir}"
        target="org.waveprotocol.box.server.gxp" />
    <touch file="${dep}/gen_gxp"/>
  </target>

  <target name="gxp_compile_dep">
    <uptodate targetfile="${dep}/gxp_compile" property="skip.gxp_compile">
      <srcfiles dir="${lib.dir}" includes="**/*"/>
      <srcfiles dir="${gen.dir}" includes="**/*.java"/>
    </uptodate>
  </target>
  <target name="gxp_compile" depends="init, gen_gxp, gxp_compile_dep"
      unless="skip.gxp_compile" description="Compiles GXP classes">
    <buildjava destdir="${build.src.dir}">
      <src path="${gen.dir}" />
      <classpath>
        <path refid="libpath"/>
      </classpath>
    </buildjava>
    <touch file="${dep}/gxp_compile"/>
  </target>

  <!-- Work-in-progress PST rules
  <target name="compile_pst">
    <buildjava destdir="${build.src.dir}">
      <src path="${src.dir}/org/waveprotocol/pst" />
      <classpath>
        <path refid="libpath"/>
      </classpath>
    </buildjava>
  </target>
  <target name="compile_messages">
    <java failonerror="true" fork="true" classname="org.waveprotocol.pst.PstMain">
      <classpath>
        <path refid="libpath"/>
        <pathelement location="${build.src.dir}"/>
      </classpath>
      <arg line="-d ${build.messages.dir}"/>
      <arg line="-f ${build.proto.dir}/org/waveprotocol/box/server/waveserver/WaveClientRpc.class"/>
      <arg value="${src.dir}/org/waveprotocol/pst/templates/Message/Message.st"/>
    </java>
  </target>
  -->

  <!-- === Java targets === -->
  <target name="compile_dep">
    <uptodate targetfile="${dep}/compile" property="skip.compile">
      <srcfiles dir="${lib.dir}" includes="**/*"/>
      <srcfiles dir="${src.dir}" includes="**/*.java"/>
      <srcfiles dir="${gen.dir}" includes="**/*.java"/>
    </uptodate>
  </target>
  <target name="compile" depends="proto_compile, gxp_compile, compile_dep" 
      unless="skip.compile" description="Compiles all source">
    <depend srcdir="${src.dir}" destdir="${build.src.dir}" closure="yes"/>
    <subant target="compile" inheritall="true">
      <property name="build.common.path" location="build-common.xml"/>
      <fileset dir="${src.dir}" includes="*/**/build.xml"/>
    </subant>

    <!-- copy non binary resources in src tree to output classpath -->
    <copy todir="${build.src.dir}">
      <fileset dir="${src.dir}">
        <include name="**/*.xml"/>
        <include name="**/*.html"/>
        <include name="**/*.properties"/>
        <include name="**/*.proto"/>
      </fileset>
    </copy>

    <touch file="${dep}/compile"/>
  </target>

  <target name="compile_tests" depends="compile" 
      description="Compiles all unit tests">
    <depend srcdir="${test.dir}" destdir="${build.test.dir}" closure="yes">
      <classpath>
        <pathelement location="${build.src.dir}"/>
      </classpath>
    </depend>
    <buildjava destdir="${build.test.dir}">
      <src path="${test.dir}" />
      <classpath>
        <path refid="libpath"/>
        <path refid="test.libpath"/>
        <pathelement location="${build.src.dir}"/>
        <pathelement location="${build.proto.dir}"/>
      </classpath>
    </buildjava>

    <!-- copy non binary resources in src tree to output classpath -->
    <copy todir="${build.test.dir}">
      <fileset dir="${test.dir}">
        <include name="**/*.xml"/>
        <include name="**/*.html"/>
        <include name="**/*.properties"/>
      </fileset>
    </copy>
  </target>

  <!--=====
      Tests
      ======-->

  <target name="test" depends="compile_tests" description=
    "Runs all the unit tests in the project excluding external persistence">
    <!-- Tests are run in a single new VM, when forkmode is set to once -->
    <runtests forkmode="once" coverage="true">
      <fileset dir="${test.dir}">
        <include name="**/*Test.java"/>
        <exclude name="**/*GwtTest.java"/>
        <exclude name="**/*LargeTest.java"/>
        <!-- Exclude all persistence tests -->
        <exclude name="**/server/persistence/**"/>
        <!-- Include the persistence tests that aren't run elsewhere -->
        <include name="**/server/persistence/memory/*Test.java"/>
        <include name="**/server/persistence/file/*Test.java"/>
      </fileset>
    </runtests>
  </target>

  <target name="test_large" depends="compile_tests" description="Runs large tests (slow)">
    <runtests forkmode="perTest" coverage="true">
      <fileset dir="${test.dir}">
        <include name="**/*LargeTest.java"/>
      </fileset>
    </runtests>
  </target>

  <target name="test_gwt" depends="compile_tests" description="Runs GWT tests (slow)">
    <!-- Fork just once due to GWT test failure in shared JVM -->
    <!-- EMMA disabled due to GWT incompatibility -->
    <runtests forkmode="once" coverage="false">
      <fileset dir="${test.dir}">
        <include name="**/*GwtTest.java"/>
      </fileset>
    </runtests>
  </target>

  <target name="test_mongodb" depends="compile_tests" description="Runs the MongoDb tests">
    <runtests forkmode="once" coverage="true">
      <fileset dir="${test.dir}">
        <!-- Include the mongoDb tests -->
        <include name="**/server/persistence/mongodb/**/*Test.java"/>
      </fileset>
    </runtests>
  </target>

  <target name="test_all" depends="compile_tests, test, test_gwt, test_large, test_mongodb"
      description="Run all tests, including GWT"/>

  <!-- compiles pre-generated gwt proto sources; does NOT generate protos -->
  <target name="compile_proto_gwt_dep">
    <uptodate targetfile="${dep}/compile_proto_gwt_dep" property="skip.compile_proto_gwt">
      <srcfiles dir="${lib.dir}" includes="**/*"/>
      <srcfiles dir="${src.proto.gwt.dir}" includes="**/*.java"/>
    </uptodate>
  </target>
  <target name="compile_proto_gwt" depends="init, compile_proto_gwt_dep" unless="skip.compile_proto_gwt">
    <buildjava destdir="${build.proto.dir}">
      <src path="${src.proto.gwt.dir}" />
      <classpath refid="libpath"/>
    </buildjava>
    <touch file="${dep}/compile_proto_gwt_dep"/>
  </target>

  <target name="compile_gwt_dep">
    <uptodate targetfile="${dep}/compile_gwt" property="skip.compile_gwt">
      <srcfiles dir="${lib.dir}" includes="**/*"/>
      <srcfiles dir="src" includes="**/*"/>
      <srcfiles dir="${src.proto.gwt.dir}" includes="**/*"/>
    </uptodate>
  </target>
  <target name="compile_gwt" depends="compile, compile_proto_gwt, compile_gwt_dep" 
      description="GWT compile to production JavaScript" unless="skip.compile_gwt">    
    <java failonerror="true" fork="true" classname="com.google.gwt.dev.Compiler">
      <classpath>
        <pathelement location="${src.proto.gwt.dir}"/>
        <pathelement location="src"/>
        <path refid="libpath"/>
        <path refid="test.libpath"/>
      </classpath>
      <jvmarg value="-Xmx512M"/>
      <!-- Small Javascript size. -->
      <arg line="-style OBFUSCATED"/>
      <!-- Do not include class and package names in compiled JS. -->
      <arg line="-XdisableClassMetadata"/>
      <arg line="-XdisableCastChecking"/>
      <arg line="${gwt.args}"/>
      <arg value="org.waveprotocol.box.webclient.WebClientProd"/>
    </java>
    <!-- Only one GWT compile output is valid at any one time. -->
    <delete file="${dep}/compile_gwt_dev"/>
    <touch file="${dep}/compile_gwt"/>
  </target>

  <target name="compile_gwt_dev_dep">
    <uptodate targetfile="${dep}/compile_gwt_dev" property="skip.compile_gwt_dev">
      <srcfiles dir="${lib.dir}" includes="**/*"/>
      <srcfiles dir="src" includes="**/*"/>
      <srcfiles dir="${src.proto.gwt.dir}" includes="**/*"/>
    </uptodate>
  </target>
  <target name="compile_gwt_dev" depends="compile, compile_proto_gwt, compile_gwt_dev_dep" 
      description="GWT compile of a restricted set of permutations suitable for development." 
      unless="skip.compile_gwt_dev">
    <java failonerror="true" fork="true" classname="com.google.gwt.dev.Compiler">
      <classpath>
        <pathelement location="${src.proto.gwt.dir}"/>
        <pathelement location="src"/>
        <path refid="libpath"/>
        <path refid="test.libpath"/>
      </classpath>
      <jvmarg value="-Xmx512M"/>
      <!-- Human-readable JS. -->
      <arg line="-style PRETTY"/>
      <!-- Less optimal JS, but faster compile. -->
      <arg line="-draftCompile"/>
      <!-- Assertions on. -->
      <arg line="-ea"/>
      <arg line="${gwt.args}"/>
      <arg value="org.waveprotocol.box.webclient.WebClientDev"/>
    </java>
    <!-- Only one GWT compile output is valid at any one time. -->
    <delete file="${dep}/compile_gwt"/>
    <touch file="${dep}/compile_gwt_dev"/>
  </target>

  <target name="hosted_gwt" depends="compile,compile_proto_gwt" 
      description="Runs the hosted mode server, for debugging the GWT client in a JVM.">
    <java failonerror="true" fork="true" classname="com.google.gwt.dev.DevMode">
      <classpath>
        <pathelement location="${src.proto.gwt.dir}"/>
        <pathelement location="${src.dir}"/>
        <path refid="libpath"/>
      </classpath>
      <jvmarg value="-Xmx512M"/>
      <jvmarg value="-ea"/>
      <jvmarg value="-agentlib:jdwp=transport=dt_socket,server=y,suspend=n,address=8001"/>
      <arg value="-noserver" />
      <arg line="-bindAddress 0.0.0.0" />
      <arg line="${gwt.args}"/>
      <arg value="org.waveprotocol.box.webclient.WebClientProd"/>
    </java>
  </target>

<<<<<<< HEAD
  <target name="waveharness_hosted" depends="compile,compile_proto_gwt" 
      description="Runs the wave panel harness through the GWT hosted mode server, for debugging in a JVM.">
=======
  <target name="editor_hosted" depends="compile,compile_proto_gwt" description="Runs the editor harness through the GWT hosted mode server, for debugging in a JVM.">
    <java failonerror="true" fork="true" classname="com.google.gwt.dev.DevMode">
      <classpath>
        <pathelement location="proto_gwt_src"/>
        <pathelement location="src"/>
        <path refid="libpath"/>
      </classpath>
      <jvmarg value="-Xmx512M"/>
      <jvmarg value="-agentlib:jdwp=transport=dt_socket,server=y,suspend=n,address=8001"/>
      <arg line="${gwt.args}"/>
      <arg line="-war war"/>
      <arg line="-startupUrl org.waveprotocol.wave.client.editor.harness.EditorTest/EditorTest.html"/>
      <arg value="org.waveprotocol.wave.client.editor.harness.EditorTest"/>
    </java>
  </target>

  <target name="waveharness_hosted" depends="compile,compile_proto_gwt" description="Runs the wave panel harness through the GWT hosted mode server, for debugging in a JVM.">
>>>>>>> 679b771b
    <java failonerror="true" fork="true" classname="com.google.gwt.dev.DevMode">
      <classpath>
        <pathelement location="${src.proto.gwt.dir}"/>
        <pathelement location="${src.dir}"/>
        <path refid="libpath"/>
      </classpath>
      <jvmarg value="-Xmx512M"/>
      <jvmarg value="-agentlib:jdwp=transport=dt_socket,server=y,suspend=n,address=8001"/>
      <arg line="${gwt.args}"/>
      <arg line="-war war"/>
      <arg line="-startupUrl waveharness/UndercurrentHarness.html"/>
      <arg value="org.waveprotocol.wave.client.testing.UndercurrentHarness"/>
    </java>
  </target>

  <target name="stage_dep">
    <uptodate targetfile="${dep}/stage" property="skip.stage">
      <srcfiles dir="${lib.runtime}" includes="**/*.jar"/>
      <srcfiles dir="${build.src.dir}" includes="**/*"/>
    </uptodate>
  </target>
  <target name="stage" depends="compile, stage_dep" 
      description="Copy classes and runtime depenencies to the staging directory" unless="skip.stage">
    <!-- Unzip and copy all the runtime deps into a staging dir -->
    <unzip dest="${staging.dir}">
      <fileset dir="${lib.runtime}">
        <include name="*/*.jar"/>
      </fileset>
    </unzip>
    <copy todir="${staging.dir}" preservelastmodified="true">
      <fileset dir="${build.src.dir}"/>
      <fileset dir="${build.proto.dir}"/>
    </copy>
    <touch file="${dep}/stage"/>
  </target>

  <target name="dist" depends="test, dist-proto, dist-libraries, dist-server, 
      dist-client-console, compile_gwt"
      description="Compiles, tests and assembles artifacts">
  </target>

  <target name="dist-proto" depends="proto_compile" description="Builds the proto jar">
    <jar destfile="${dist.dir}\proto.jar" basedir="${build.proto.dir}"/>
    <jar destfile="${dist.dir}\proto-src.jar" basedir="${src.proto.dir}"/>
  </target>

  <target name="dist-libraries" depends="compile">
    <subant target="dist" inheritall="true">
      <fileset dir="${src.dir}" includes="*/**/build.xml"/>
    </subant>
  </target>

  <!-- dist-api is broken due to non-runnable dependencies in the waveserver directory.  TODO: fix. -->
  <target name="dist-api" depends="stage" description="Assembles the Wave in a Box API">
    <jar destfile="${api.jar.out}">
      <fileset dir="${staging.dir}">
        <include name="org/waveprotocol/**/*" />
        <!-- Only exclude runnable targets -->
        <exclude name="org/waveprotocol/box/consoleclient/**/*" />
        <exclude name="org/waveprotocol/box/server/waveserver/**/*" />
      </fileset>
      <manifest>
        <attribute name="Implementation-Vendor" value="Google, Inc."/>
        <attribute name="Implementation-Title" value="Google Wave Reference Impl API"/>
        <attribute name="Implementation-Version" value="${waveinabox.version}"/>
      </manifest>
    </jar>
  </target>

  <!-- A healthy mix of hyphens and underscores never hurt anyone.  Sigh. -->
  <target name="dist-server_dep">
    <!-- Note: this check is still very slow (~30secs) -->
    <uptodate targetfile="${dep}/dist-server" property="skip.dist-server">
      <srcfiles dir="${staging.dir}" includes="**/*"/>
    </uptodate>
  </target>
  <target name="dist-server" depends="stage, dist-server_dep" description="Assembles the Wave in a Box server" unless="skip.dist-server">
    <jar destfile="${server.jar.out}">
      <fileset dir="${staging.dir}">
        <include name="META-INF/services/*" />
        <include name="com/dyuproject/protostuff/**/*" />
        <include name="com/mongodb/**/*" />
        <include name="com/glines/socketio/**/*" />
        <include name="com/google/common/**/*" />
        <include name="com/google/gson/**/*" />
        <include name="com/google/gxp/**/*" />
        <include name="com/google/inject/**/*" />
        <include name="com/google/protobuf/**/*" />
        <include name="com/google/wave/**/*" />
        <include name="gnu/inet/**/*" />
        <include name="javax/inject/**/*" />
        <include name="javax/servlet/**/*" />
        <include name="javax/xml/**/*" />
        <include name="net/oauth/**/*" />
        <include name="org/aopalliance/**/*" />
        <include name="org/apache/commons/cli/**/*" />
        <include name="org/apache/commons/codec/**/*" />
        <include name="org/apache/commons/collections/**/*" />
        <include name="org/apache/commons/configuration/**/*" />
        <include name="org/apache/commons/httpclient/**/*" />
        <include name="org/apache/commons/lang/**/*" />
        <include name="org/apache/commons/logging/**/*" />
        <include name="org/bson/**/*" />
        <include name="org/codehaus/jackson/**/*" />
        <include name="org/dom4j/**/*" />
        <include name="org/eclipse/**/*" />
        <include name="org/jdom/**/*" />
        <include name="org/jivesoftware/**/*" />
        <include name="org/joda/time/**/*" />
        <include name="org/json/**/*" />
        <include name="org/waveprotocol/**/*" />
        <include name="org/xmlpull/**/*" />
        <include name="org/xmpp/**/*" />
      </fileset>
      <manifest>
        <!-- Application entry point -->
        <attribute name="Main-Class"
          value="org.waveprotocol.box.server.ServerMain"/>
        <attribute name="Implementation-Vendor" value="Google, Inc."/>
        <attribute name="Implementation-Title" value="Wave in a Box Server"/>
        <attribute name="Implementation-Version" value="${waveinabox.version}"/>
      </manifest>
    </jar>
    <touch file="${dep}/dist-server"/>
  </target>

  <target name="dist-client-console" depends="stage" description="Assembles the Wave in a Box console client">
    <jar destfile="${consoleclient.jar.out}">
      <fileset dir="${staging.dir}">
        <include name="com/dyuproject/protostuff/**/*" />
        <include name="com/google/common/**/*" />
        <include name="com/google/gson/**/*" />
        <include name="com/google/inject/**/*" />
        <include name="com/google/protobuf/**/*" />
        <include name="com/sixfire/websocket/*" />
        <include name="javax/inject/**/*" />
        <include name="jline/**/*" />
        <include name="org/apache/commons/codec/**/*" />
        <include name="org/codehaus/jackson/**/*" />
        <include name="org/waveprotocol/**/*" />
      </fileset>
      <manifest>
        <!-- Application entry point -->
        <attribute name="Main-Class"
          value="org.waveprotocol.box.consoleclient.ConsoleClient"/>
        <attribute name="Implementation-Vendor" value="Google, Inc."/>
        <attribute name="Implementation-Title" value="Wave in a Box Console Client"/>
        <attribute name="Implementation-Version" value="${waveinabox.version}"/>
      </manifest>
    </jar>
  </target>

  <!-- This rule should be run whenever the build configuration (i.e. build files, libraries) is changed -->
  <target name="dist-test" depends="dist, test" description="Runs all the unit tests in the project against the jar files">
    <taskdef name="junit" classname="org.apache.tools.ant.taskdefs.optional.junit.JUnitTask">
      <classpath refid="test.libpath"/>
    </taskdef>

    <junit fork="yes" showoutput="no" haltonerror="yes">
      <classpath>
        <path refid="libpath"/>
        <path refid="test.libpath"/>
        <pathelement location="${server.jar.out}"/>
        <pathelement location="${build.test.dir}"/>
      </classpath>
      <batchtest>
        <fileset dir="${test.dir}">
          <include name="**/*Test.java"/>
        </fileset>
      </batchtest>
      <formatter type="xml"/>
    </junit>
  </target>

  <target name="release" depends="dist" description="Creates a zip for a release">
    <delete file="${dist.dir}/${release.name}"/>
    <zip destfile="${dist.dir}/${release.name}">
      <zipfileset dir="${dist.dir}" includes="*.jar"/>
      <zipfileset dir="${basedir}" includes="COPYING"/>
    </zip>
  </target>

  <target name="doc" depends="stage" 
      description="Builds the Java documentation for the mode, protocol, and Wave in a Box">
    <javadoc sourcepath="${src.dir}" destdir="${docs.dir}" linksource="yes" 
        author="yes" protected="yes"
        windowtitle="${ant.project.name} Documentation">
      <classpath>
        <pathelement location="${staging.dir}" />
        <path refid="libpath"/>
        <path location="${build.proto.dir}"/>
      </classpath>
      <doctitle>${ant.project.name}</doctitle>
      <footer>&lt;a href="http://www.waveprotocol.org/"&gt;Wave Project&lt;a/&gt;</footer>
    </javadoc> 
  </target>
</project>
<|MERGE_RESOLUTION|>--- conflicted
+++ resolved
@@ -356,10 +356,6 @@
     </java>
   </target>
 
-<<<<<<< HEAD
-  <target name="waveharness_hosted" depends="compile,compile_proto_gwt" 
-      description="Runs the wave panel harness through the GWT hosted mode server, for debugging in a JVM.">
-=======
   <target name="editor_hosted" depends="compile,compile_proto_gwt" description="Runs the editor harness through the GWT hosted mode server, for debugging in a JVM.">
     <java failonerror="true" fork="true" classname="com.google.gwt.dev.DevMode">
       <classpath>
@@ -377,7 +373,6 @@
   </target>
 
   <target name="waveharness_hosted" depends="compile,compile_proto_gwt" description="Runs the wave panel harness through the GWT hosted mode server, for debugging in a JVM.">
->>>>>>> 679b771b
     <java failonerror="true" fork="true" classname="com.google.gwt.dev.DevMode">
       <classpath>
         <pathelement location="${src.proto.gwt.dir}"/>
